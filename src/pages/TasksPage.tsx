import React, { useState, useEffect } from 'react';
import { LayoutGrid, List, Video } from 'lucide-react';
import TaskList from '@/components/TaskList';
import TaskForm from '@/components/TaskForm';
import TaskKanban from '@/components/TaskKanban';
import { Button } from '@/components/ui/button';
import { Task } from '@/lib/database/models';
import { toast } from 'sonner';
import { useSearchParams } from 'react-router-dom';
import { Badge } from '@/components/ui/badge';

const TasksPage: React.FC = () => {
  const [searchParams, setSearchParams] = useSearchParams();
  const [isTaskFormOpen, setIsTaskFormOpen] = useState(false);
  const [editingTask, setEditingTask] = useState<Task | undefined>(undefined);
  const [view, setView] = useState<'list' | 'kanban'>('kanban');
  const [showMeetingTasksOnly, setShowMeetingTasksOnly] = useState(false);

  useEffect(() => {
    // Check if there's a task_id in the URL query params
    const taskId = searchParams.get('task_id');
    if (taskId) {
      openTaskById(taskId);
    }
  }, [searchParams]);

  const openTaskById = async (taskId: string) => {
    try {
      const { supabase } = await import('@/lib/supabase/clientV2');

      const { data: task, error } = await supabase
        .from('tasks')
        .select(`
          *,
          assignee:profiles!assigned_to(id, first_name, last_name, email, avatar_url),
          creator:profiles!created_by(id, first_name, last_name, email, avatar_url),
          company:companies(id, name, domain),
          contact:contacts(id, full_name, first_name, last_name, email),
          meeting_action_item:meeting_action_items!tasks_meeting_action_item_id_fkey(
            id,
            meeting_id,
            timestamp_seconds,
            playback_url,
            meeting:meetings(id, title, share_url)
          )
        `)
        .eq('id', taskId)
        .single();

      if (error) {
        toast.error('Failed to load task');
        console.error('Error loading task:', error);
        // Remove the task_id param from URL
        searchParams.delete('task_id');
        setSearchParams(searchParams);
        return;
      }

      if (task) {
        setEditingTask(task as Task);
        setIsTaskFormOpen(true);
        // Remove the task_id param from URL after opening
        searchParams.delete('task_id');
        setSearchParams(searchParams);
      }
    } catch (error) {
      console.error('Error fetching task:', error);
      toast.error('Failed to open task');
      // Remove the task_id param from URL
      searchParams.delete('task_id');
      setSearchParams(searchParams);
    }
  };

  const handleCreateTask = () => {
    setEditingTask(undefined);
    setIsTaskFormOpen(true);
  };

  const handleEditTask = (task: Task) => {
    setEditingTask(task);
    setIsTaskFormOpen(true);
  };

  const handleCloseTaskForm = () => {
    setIsTaskFormOpen(false);
    setEditingTask(undefined);
  };

  return (
<<<<<<< HEAD
    <div className="min-h-screen p-4 sm:p-6 lg:p-8">
      {/* Header with View Toggle */}
      <div className="flex items-center justify-between mb-6">
        <div>
          <h1 className="text-3xl font-bold text-gray-900 dark:text-gray-100">Tasks</h1>
          <p className="text-gray-700 dark:text-gray-300 mt-1 flex items-center gap-2">
            Manage your tasks and stay organized
=======
    <div className="container mx-auto px-3 sm:px-4 lg:px-6 py-4 sm:py-6 lg:py-8 min-h-screen">
      {/* Google Tasks Sync Component */}
      <GoogleTasksSync />

      {/* Header with View Toggle and Sync Button */}
      <div className="flex flex-col sm:flex-row sm:items-center sm:justify-between gap-4 mb-4 sm:mb-6">
        <div className="flex-1 min-w-0">
          <h1 className="text-2xl sm:text-3xl font-bold text-gray-900 dark:text-gray-100">Tasks</h1>
          <p className="text-sm sm:text-base text-gray-700 dark:text-gray-300 mt-1 flex flex-wrap items-center gap-2">
            {isGoogleConnected
              ? 'Synced with Google Tasks'
              : 'Manage your tasks and stay organized'}
>>>>>>> d96ce298
            {showMeetingTasksOnly && (
              <Badge variant="secondary" className="text-xs">
                <Video className="w-3 h-3 mr-1" />
                Meeting Tasks Only
              </Badge>
            )}
          </p>
        </div>

        <div className="flex flex-wrap items-center gap-2 sm:gap-4">
          {/* Meeting Tasks Filter Toggle */}
          <Button
            variant={showMeetingTasksOnly ? 'default' : 'outline'}
            size="sm"
            onClick={() => setShowMeetingTasksOnly(!showMeetingTasksOnly)}
            className="flex items-center gap-2 min-h-[40px] h-10 px-3"
          >
            <Video className="w-4 h-4" />
            <span className="hidden sm:inline">{showMeetingTasksOnly ? 'Show All Tasks' : 'Meeting Tasks'}</span>
            <span className="sm:hidden">{showMeetingTasksOnly ? 'All' : 'Meetings'}</span>
          </Button>
<<<<<<< HEAD
=======
          {/* Sync Button */}
          {isGoogleConnected && (
            <>
              <Button
                onClick={handleSync}
                disabled={isSyncing}
                variant="outline"
                className={`
                  min-h-[40px] h-10 px-3
                  ${syncStatus === 'success'
                    ? 'border-emerald-500 dark:border-emerald-500/20 text-emerald-700 dark:text-emerald-400 hover:bg-emerald-50 dark:hover:bg-emerald-500/10'
                    : syncStatus === 'error'
                    ? 'border-red-500 dark:border-red-500/20 text-red-700 dark:text-red-400 hover:bg-red-50 dark:hover:bg-red-500/10'
                    : ''
                  }
                  transition-all duration-300
                `}
              >
                {syncStatus === 'syncing' ? (
                  <>
                    <RefreshCw className="w-4 h-4 sm:mr-2 animate-spin" />
                    <span className="hidden sm:inline">Syncing...</span>
                  </>
                ) : syncStatus === 'success' ? (
                  <>
                    <CheckCircle className="w-4 h-4 sm:mr-2" />
                    <span className="hidden sm:inline">Synced</span>
                  </>
                ) : syncStatus === 'error' ? (
                  <>
                    <AlertCircle className="w-4 h-4 sm:mr-2" />
                    <span className="hidden sm:inline">Sync Failed</span>
                  </>
                ) : (
                  <>
                    <RefreshCw className="w-4 h-4 sm:mr-2" />
                    <span className="hidden sm:inline">Sync with Google</span>
                  </>
                )}
              </Button>
              <Button
                onClick={() => navigate('/tasks/settings')}
                variant="outline"
                size="icon"
                title="Google Tasks Settings"
                className="min-h-[40px] min-w-[40px] h-10 w-10"
              >
                <Settings className="w-4 h-4" />
              </Button>
            </>
          )}
>>>>>>> d96ce298

          {/* View Toggle */}
          <div className="flex items-center gap-1 bg-gray-50 dark:bg-gray-800/50 rounded-lg p-1">
            <Button
              variant={view === 'list' ? 'default' : 'ghost'}
              size="sm"
              onClick={() => setView('list')}
              className="min-h-[36px] h-9 px-3"
            >
              <List className="w-4 h-4 sm:mr-2" />
              <span className="hidden sm:inline">List</span>
            </Button>
            <Button
              variant={view === 'kanban' ? 'default' : 'ghost'}
              size="sm"
              onClick={() => setView('kanban')}
              className="min-h-[36px] h-9 px-3"
            >
              <LayoutGrid className="w-4 h-4 sm:mr-2" />
              <span className="hidden sm:inline">Kanban</span>
            </Button>
          </div>
        </div>
      </div>

      {/* Content based on view */}
      {view === 'list' ? (
        <TaskList
          showCompleted={false}
          onCreateTask={handleCreateTask}
          onEditTask={handleEditTask}
          meetingTasksOnly={showMeetingTasksOnly}
        />
      ) : (
        <TaskKanban
          onEditTask={handleEditTask}
          meetingTasksOnly={showMeetingTasksOnly}
        />
      )}
      
      <TaskForm
        task={editingTask}
        isOpen={isTaskFormOpen}
        onClose={handleCloseTaskForm}
      />
    </div>
  );
};

export default TasksPage;<|MERGE_RESOLUTION|>--- conflicted
+++ resolved
@@ -1,28 +1,45 @@
 import React, { useState, useEffect } from 'react';
-import { LayoutGrid, List, Video } from 'lucide-react';
+import { LayoutGrid, List, RefreshCw, CheckCircle, AlertCircle, Settings, Video, Filter } from 'lucide-react';
 import TaskList from '@/components/TaskList';
 import TaskForm from '@/components/TaskForm';
 import TaskKanban from '@/components/TaskKanban';
+import GoogleTasksSync from '@/components/GoogleTasksSync';
 import { Button } from '@/components/ui/button';
 import { Task } from '@/lib/database/models';
+import { googleTasksSync } from '@/lib/services/googleTasksSync';
 import { toast } from 'sonner';
-import { useSearchParams } from 'react-router-dom';
+import { useNavigate, useSearchParams } from 'react-router-dom';
 import { Badge } from '@/components/ui/badge';
 
 const TasksPage: React.FC = () => {
+  const navigate = useNavigate();
   const [searchParams, setSearchParams] = useSearchParams();
   const [isTaskFormOpen, setIsTaskFormOpen] = useState(false);
   const [editingTask, setEditingTask] = useState<Task | undefined>(undefined);
   const [view, setView] = useState<'list' | 'kanban'>('kanban');
+  const [isSyncing, setIsSyncing] = useState(false);
+  const [syncStatus, setSyncStatus] = useState<'idle' | 'syncing' | 'success' | 'error'>('idle');
+  const [isGoogleConnected, setIsGoogleConnected] = useState(false);
   const [showMeetingTasksOnly, setShowMeetingTasksOnly] = useState(false);
 
   useEffect(() => {
+    checkGoogleConnection();
+
     // Check if there's a task_id in the URL query params
     const taskId = searchParams.get('task_id');
     if (taskId) {
       openTaskById(taskId);
     }
   }, [searchParams]);
+
+  const checkGoogleConnection = async () => {
+    try {
+      const connected = await googleTasksSync.isConnected();
+      setIsGoogleConnected(connected);
+    } catch (error) {
+      console.error('Failed to check Google connection:', error);
+    }
+  };
 
   const openTaskById = async (taskId: string) => {
     try {
@@ -72,6 +89,49 @@
     }
   };
 
+  const handleSync = async () => {
+    if (!isGoogleConnected) {
+      toast.error('Please connect Google Tasks first');
+      return;
+    }
+
+    setIsSyncing(true);
+    setSyncStatus('syncing');
+    
+    try {
+      const result = await googleTasksSync.performSync(await getCurrentUserId());
+      
+      if (result.success) {
+        setSyncStatus('success');
+        toast.success(`Sync complete! ${result.tasksCreated} created, ${result.tasksUpdated} updated`);
+        
+        if (result.conflicts.length > 0) {
+          toast.warning(`${result.conflicts.length} conflicts need resolution`);
+        }
+        
+        // Refresh the task list
+        window.location.reload();
+      } else {
+        setSyncStatus('error');
+        toast.error(result.error || 'Sync failed');
+      }
+    } catch (error) {
+      setSyncStatus('error');
+      toast.error('Failed to sync with Google Tasks');
+      console.error('Sync error:', error);
+    } finally {
+      setIsSyncing(false);
+      setTimeout(() => setSyncStatus('idle'), 3000);
+    }
+  };
+
+  const getCurrentUserId = async (): Promise<string> => {
+    const { supabase } = await import('@/lib/supabase/clientV2');
+    const { data: { user } } = await supabase.auth.getUser();
+    if (!user) throw new Error('User not authenticated');
+    return user.id;
+  };
+
   const handleCreateTask = () => {
     setEditingTask(undefined);
     setIsTaskFormOpen(true);
@@ -88,15 +148,6 @@
   };
 
   return (
-<<<<<<< HEAD
-    <div className="min-h-screen p-4 sm:p-6 lg:p-8">
-      {/* Header with View Toggle */}
-      <div className="flex items-center justify-between mb-6">
-        <div>
-          <h1 className="text-3xl font-bold text-gray-900 dark:text-gray-100">Tasks</h1>
-          <p className="text-gray-700 dark:text-gray-300 mt-1 flex items-center gap-2">
-            Manage your tasks and stay organized
-=======
     <div className="container mx-auto px-3 sm:px-4 lg:px-6 py-4 sm:py-6 lg:py-8 min-h-screen">
       {/* Google Tasks Sync Component */}
       <GoogleTasksSync />
@@ -109,7 +160,6 @@
             {isGoogleConnected
               ? 'Synced with Google Tasks'
               : 'Manage your tasks and stay organized'}
->>>>>>> d96ce298
             {showMeetingTasksOnly && (
               <Badge variant="secondary" className="text-xs">
                 <Video className="w-3 h-3 mr-1" />
@@ -131,8 +181,6 @@
             <span className="hidden sm:inline">{showMeetingTasksOnly ? 'Show All Tasks' : 'Meeting Tasks'}</span>
             <span className="sm:hidden">{showMeetingTasksOnly ? 'All' : 'Meetings'}</span>
           </Button>
-<<<<<<< HEAD
-=======
           {/* Sync Button */}
           {isGoogleConnected && (
             <>
@@ -184,7 +232,6 @@
               </Button>
             </>
           )}
->>>>>>> d96ce298
 
           {/* View Toggle */}
           <div className="flex items-center gap-1 bg-gray-50 dark:bg-gray-800/50 rounded-lg p-1">
