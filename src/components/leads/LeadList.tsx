import type { LeadWithPrep } from '@/lib/services/leadService';
import { formatDistanceToNow } from 'date-fns';
import { cn } from '@/lib/utils';
import { Calendar, User, Globe, CheckCircle2, Clock, AlertCircle, Building2 } from 'lucide-react';

interface LeadListProps {
  leads: LeadWithPrep[];
  selectedLeadId: string | null;
  onSelect: (leadId: string) => void;
  isLoading?: boolean;
}

// Helper function to determine source from booking link name
function getSourceLabel(lead: LeadWithPrep): string | null {
  const linkName = (lead.booking_link_name || '').toLowerCase();
  const channel = (lead.source_channel || '').toLowerCase();
  const medium = (lead.source_medium || '').toLowerCase();
  
  // Check booking link name first
  if (linkName.includes('linkedin') || linkName.includes('linkedin ads')) {
    return 'LinkedIn Ads';
  }
  if (linkName.includes('facebook') || linkName.includes('facebook ads')) {
    return 'Facebook Ads';
  }
  if (linkName.includes('website') || linkName.includes('homepage')) {
    return 'Website';
  }
  if (linkName.includes('personal') || linkName.includes('direct')) {
    return 'Personal Link';
  }
  
  // Fallback to channel/medium
  if (channel.includes('linkedin') || medium.includes('linkedin')) {
    return 'LinkedIn Ads';
  }
  if (channel.includes('facebook') || medium.includes('facebook')) {
    return 'Facebook Ads';
  }
  if (channel.includes('website') || medium.includes('organic')) {
    return 'Website';
  }
  if (channel.includes('direct') || channel.includes('personal')) {
    return 'Personal Link';
  }
  
  return null;
}

// Helper function to get owner name
function getOwnerName(lead: LeadWithPrep): string | null {
  if (!lead.owner_id) return null;
  
  // Check if owner is populated from join (Supabase returns it as 'owner' object)
  const owner = (lead as any).owner;
  if (owner) {
    const name = [owner.first_name, owner.last_name].filter(Boolean).join(' ');
    return name || owner.email || null;
  }
  
  return null;
}

// Helper function to get overall readiness status (combines prep and enrichment)
function getReadinessStatus(lead: LeadWithPrep): { status: string; label: string; icon: any; color: string } {
  const prepStatus = (lead.prep_status || 'pending').toLowerCase();
  const enrichStatus = (lead.enrichment_status || 'pending').toLowerCase();
  
  // If both are completed, show ready
  if (prepStatus === 'completed' && enrichStatus === 'completed') {
    return {
      status: 'ready',
      label: 'Ready',
      icon: CheckCircle2,
      color: 'bg-emerald-100 text-emerald-700 dark:bg-emerald-500/20 dark:text-emerald-200',
    };
  }
  
  // If either is in progress, show in progress
  if (prepStatus === 'in_progress' || enrichStatus === 'in_progress') {
    return {
      status: 'in_progress',
      label: 'Processing',
      icon: Clock,
      color: 'bg-amber-100 text-amber-700 dark:bg-amber-500/20 dark:text-amber-200',
    };
  }
  
  // If either failed, show failed
  if (prepStatus === 'failed' || enrichStatus === 'failed') {
    return {
      status: 'failed',
      label: 'Failed',
      icon: AlertCircle,
      color: 'bg-rose-100 text-rose-700 dark:bg-rose-500/20 dark:text-rose-200',
    };
  }
  
  // Default to pending
  return {
    status: 'pending',
    label: 'Pending',
    icon: Clock,
    color: 'bg-gray-100 text-gray-600 dark:bg-gray-800 dark:text-gray-300',
  };
}

export function LeadList({ leads, selectedLeadId, onSelect, isLoading }: LeadListProps) {
  if (isLoading) {
    return (
      <div className="flex flex-1 items-center justify-center py-12 text-sm text-gray-500 dark:text-gray-400">
        Loading leads…
      </div>
    );
  }

  if (!leads.length) {
    return (
      <div className="flex flex-1 items-center justify-center py-12 text-sm text-gray-500 dark:text-gray-400">
        No leads yet. Webhook-processing new SavvyCal bookings will populate this list.
      </div>
    );
  }

  return (
    <div className="divide-y divide-gray-200 dark:divide-gray-800">
<<<<<<< HEAD
      {leads.map((lead) => {
        const isSavvyCal = lead.external_source === 'savvycal';
        const sourceLabel = getSourceLabel(lead);
        const ownerName = getOwnerName(lead);
        const readiness = getReadinessStatus(lead);
        const ReadinessIcon = readiness.icon;
        
        return (
          <button
            key={lead.id}
            onClick={() => onSelect(lead.id)}
            className={cn(
              'w-full text-left px-4 py-4 transition-colors',
              'hover:bg-emerald-50 dark:hover:bg-emerald-500/10',
              selectedLeadId === lead.id
                ? 'bg-emerald-100/70 dark:bg-emerald-500/20 border-l-4 border-emerald-500'
                : 'border-l-4 border-transparent'
            )}
          >
            {/* Top row: Contact name and readiness status */}
            <div className="flex items-start justify-between gap-3 mb-2">
              <div className="flex-1 min-w-0">
                <div className="flex items-center gap-2 mb-1">
                  <p className="text-sm font-semibold text-gray-900 dark:text-gray-100 truncate">
                    {lead.contact_name || lead.contact_email || 'Unnamed Lead'}
                  </p>
                  {isSavvyCal && (
                    <span className="inline-flex items-center gap-1 rounded-full bg-blue-50 px-1.5 py-0.5 text-[10px] font-medium text-blue-700 dark:bg-blue-500/10 dark:text-blue-200 flex-shrink-0">
                      <Calendar className="h-3 w-3" />
                      Meeting Booked
                    </span>
                  )}
                </div>
                <p className="text-xs text-gray-500 dark:text-gray-400 truncate">
                  {lead.meeting_title || 'Discovery Call'}
                </p>
              </div>
              <div className="flex-shrink-0">
                <span className={cn(
                  'inline-flex items-center gap-1.5 rounded-full px-2.5 py-1 text-[10px] font-semibold',
                  readiness.color
                )}>
                  <ReadinessIcon className="h-3 w-3" />
                  {readiness.label}
                </span>
              </div>
            </div>
            
            {/* Middle row: Company/domain and metadata */}
            <div className="flex items-center gap-3 mb-2 text-xs text-gray-600 dark:text-gray-400">
              <div className="flex items-center gap-1.5 min-w-0 flex-1">
                <Building2 className="h-3.5 w-3.5 flex-shrink-0 text-gray-400" />
                <span className="truncate">
                  {lead.domain || lead.contact_email?.split('@')[1] || 'Unknown domain'}
                </span>
              </div>
              {sourceLabel && (
                <span className="inline-flex items-center gap-1 rounded-full bg-purple-50 px-2 py-0.5 text-[10px] font-medium text-purple-700 dark:bg-purple-500/10 dark:text-purple-200 flex-shrink-0">
                  <Globe className="h-3 w-3" />
                  {sourceLabel}
                </span>
              )}
            </div>
            
            {/* Bottom row: Owner and timestamp */}
            <div className="flex items-center justify-between text-xs text-gray-500 dark:text-gray-400">
              <div className="flex items-center gap-1.5">
                {ownerName ? (
                  <>
                    <User className="h-3.5 w-3.5" />
                    <span className="font-medium">{ownerName}</span>
                  </>
                ) : (
                  <span className="text-gray-400 dark:text-gray-500">Unassigned</span>
                )}
              </div>
              {lead.created_at && (
                <span>
                  {formatDistanceToNow(new Date(lead.created_at), { addSuffix: true })}
                </span>
              )}
            </div>
          </button>
        );
      })}
=======
      {leads.map((lead) => (
        <button
          key={lead.id}
          onClick={() => onSelect(lead.id)}
          className={cn(
            'w-full text-left px-3 sm:px-4 py-3 min-h-[88px] transition-colors active:scale-[0.99]',
            'hover:bg-emerald-50 dark:hover:bg-emerald-500/10',
            selectedLeadId === lead.id
              ? 'bg-emerald-100/70 dark:bg-emerald-500/20 border-l-4 border-emerald-500'
              : 'border-l-4 border-transparent'
          )}
        >
          <div className="flex items-start sm:items-center justify-between gap-2 sm:gap-3">
            <div className="flex-1 min-w-0">
              <p className="text-sm font-semibold text-gray-900 dark:text-gray-100 truncate">
                {lead.contact_name || lead.contact_email || 'Unnamed Lead'}
              </p>
              <p className="text-xs text-gray-500 dark:text-gray-400 mt-1 line-clamp-1">
                {lead.meeting_title || 'Discovery Call'} •{' '}
                {lead.domain || lead.contact_email?.split('@')[1] || 'Unknown domain'}
              </p>
            </div>
            <div className="flex flex-col sm:flex-row items-end sm:items-center gap-1 sm:gap-2 text-xs flex-shrink-0">
              <StatusPill status={lead.prep_status} label="Prep" />
              <StatusPill status={lead.enrichment_status} label="Enrichment" />
            </div>
          </div>
          <div className="mt-2 flex items-center justify-between text-xs text-gray-500 dark:text-gray-400">
            <span>{lead.owner_id ? 'Assigned' : 'Unassigned'}</span>
            {lead.created_at && (
              <span className="truncate ml-2">
                {formatDistanceToNow(new Date(lead.created_at), { addSuffix: true })}
              </span>
            )}
          </div>
        </button>
      ))}
>>>>>>> d96ce298
    </div>
  );
}



<|MERGE_RESOLUTION|>--- conflicted
+++ resolved
@@ -1,108 +1,12 @@
 import type { LeadWithPrep } from '@/lib/services/leadService';
 import { formatDistanceToNow } from 'date-fns';
 import { cn } from '@/lib/utils';
-import { Calendar, User, Globe, CheckCircle2, Clock, AlertCircle, Building2 } from 'lucide-react';
 
 interface LeadListProps {
   leads: LeadWithPrep[];
   selectedLeadId: string | null;
   onSelect: (leadId: string) => void;
   isLoading?: boolean;
-}
-
-// Helper function to determine source from booking link name
-function getSourceLabel(lead: LeadWithPrep): string | null {
-  const linkName = (lead.booking_link_name || '').toLowerCase();
-  const channel = (lead.source_channel || '').toLowerCase();
-  const medium = (lead.source_medium || '').toLowerCase();
-  
-  // Check booking link name first
-  if (linkName.includes('linkedin') || linkName.includes('linkedin ads')) {
-    return 'LinkedIn Ads';
-  }
-  if (linkName.includes('facebook') || linkName.includes('facebook ads')) {
-    return 'Facebook Ads';
-  }
-  if (linkName.includes('website') || linkName.includes('homepage')) {
-    return 'Website';
-  }
-  if (linkName.includes('personal') || linkName.includes('direct')) {
-    return 'Personal Link';
-  }
-  
-  // Fallback to channel/medium
-  if (channel.includes('linkedin') || medium.includes('linkedin')) {
-    return 'LinkedIn Ads';
-  }
-  if (channel.includes('facebook') || medium.includes('facebook')) {
-    return 'Facebook Ads';
-  }
-  if (channel.includes('website') || medium.includes('organic')) {
-    return 'Website';
-  }
-  if (channel.includes('direct') || channel.includes('personal')) {
-    return 'Personal Link';
-  }
-  
-  return null;
-}
-
-// Helper function to get owner name
-function getOwnerName(lead: LeadWithPrep): string | null {
-  if (!lead.owner_id) return null;
-  
-  // Check if owner is populated from join (Supabase returns it as 'owner' object)
-  const owner = (lead as any).owner;
-  if (owner) {
-    const name = [owner.first_name, owner.last_name].filter(Boolean).join(' ');
-    return name || owner.email || null;
-  }
-  
-  return null;
-}
-
-// Helper function to get overall readiness status (combines prep and enrichment)
-function getReadinessStatus(lead: LeadWithPrep): { status: string; label: string; icon: any; color: string } {
-  const prepStatus = (lead.prep_status || 'pending').toLowerCase();
-  const enrichStatus = (lead.enrichment_status || 'pending').toLowerCase();
-  
-  // If both are completed, show ready
-  if (prepStatus === 'completed' && enrichStatus === 'completed') {
-    return {
-      status: 'ready',
-      label: 'Ready',
-      icon: CheckCircle2,
-      color: 'bg-emerald-100 text-emerald-700 dark:bg-emerald-500/20 dark:text-emerald-200',
-    };
-  }
-  
-  // If either is in progress, show in progress
-  if (prepStatus === 'in_progress' || enrichStatus === 'in_progress') {
-    return {
-      status: 'in_progress',
-      label: 'Processing',
-      icon: Clock,
-      color: 'bg-amber-100 text-amber-700 dark:bg-amber-500/20 dark:text-amber-200',
-    };
-  }
-  
-  // If either failed, show failed
-  if (prepStatus === 'failed' || enrichStatus === 'failed') {
-    return {
-      status: 'failed',
-      label: 'Failed',
-      icon: AlertCircle,
-      color: 'bg-rose-100 text-rose-700 dark:bg-rose-500/20 dark:text-rose-200',
-    };
-  }
-  
-  // Default to pending
-  return {
-    status: 'pending',
-    label: 'Pending',
-    icon: Clock,
-    color: 'bg-gray-100 text-gray-600 dark:bg-gray-800 dark:text-gray-300',
-  };
 }
 
 export function LeadList({ leads, selectedLeadId, onSelect, isLoading }: LeadListProps) {
@@ -124,93 +28,6 @@
 
   return (
     <div className="divide-y divide-gray-200 dark:divide-gray-800">
-<<<<<<< HEAD
-      {leads.map((lead) => {
-        const isSavvyCal = lead.external_source === 'savvycal';
-        const sourceLabel = getSourceLabel(lead);
-        const ownerName = getOwnerName(lead);
-        const readiness = getReadinessStatus(lead);
-        const ReadinessIcon = readiness.icon;
-        
-        return (
-          <button
-            key={lead.id}
-            onClick={() => onSelect(lead.id)}
-            className={cn(
-              'w-full text-left px-4 py-4 transition-colors',
-              'hover:bg-emerald-50 dark:hover:bg-emerald-500/10',
-              selectedLeadId === lead.id
-                ? 'bg-emerald-100/70 dark:bg-emerald-500/20 border-l-4 border-emerald-500'
-                : 'border-l-4 border-transparent'
-            )}
-          >
-            {/* Top row: Contact name and readiness status */}
-            <div className="flex items-start justify-between gap-3 mb-2">
-              <div className="flex-1 min-w-0">
-                <div className="flex items-center gap-2 mb-1">
-                  <p className="text-sm font-semibold text-gray-900 dark:text-gray-100 truncate">
-                    {lead.contact_name || lead.contact_email || 'Unnamed Lead'}
-                  </p>
-                  {isSavvyCal && (
-                    <span className="inline-flex items-center gap-1 rounded-full bg-blue-50 px-1.5 py-0.5 text-[10px] font-medium text-blue-700 dark:bg-blue-500/10 dark:text-blue-200 flex-shrink-0">
-                      <Calendar className="h-3 w-3" />
-                      Meeting Booked
-                    </span>
-                  )}
-                </div>
-                <p className="text-xs text-gray-500 dark:text-gray-400 truncate">
-                  {lead.meeting_title || 'Discovery Call'}
-                </p>
-              </div>
-              <div className="flex-shrink-0">
-                <span className={cn(
-                  'inline-flex items-center gap-1.5 rounded-full px-2.5 py-1 text-[10px] font-semibold',
-                  readiness.color
-                )}>
-                  <ReadinessIcon className="h-3 w-3" />
-                  {readiness.label}
-                </span>
-              </div>
-            </div>
-            
-            {/* Middle row: Company/domain and metadata */}
-            <div className="flex items-center gap-3 mb-2 text-xs text-gray-600 dark:text-gray-400">
-              <div className="flex items-center gap-1.5 min-w-0 flex-1">
-                <Building2 className="h-3.5 w-3.5 flex-shrink-0 text-gray-400" />
-                <span className="truncate">
-                  {lead.domain || lead.contact_email?.split('@')[1] || 'Unknown domain'}
-                </span>
-              </div>
-              {sourceLabel && (
-                <span className="inline-flex items-center gap-1 rounded-full bg-purple-50 px-2 py-0.5 text-[10px] font-medium text-purple-700 dark:bg-purple-500/10 dark:text-purple-200 flex-shrink-0">
-                  <Globe className="h-3 w-3" />
-                  {sourceLabel}
-                </span>
-              )}
-            </div>
-            
-            {/* Bottom row: Owner and timestamp */}
-            <div className="flex items-center justify-between text-xs text-gray-500 dark:text-gray-400">
-              <div className="flex items-center gap-1.5">
-                {ownerName ? (
-                  <>
-                    <User className="h-3.5 w-3.5" />
-                    <span className="font-medium">{ownerName}</span>
-                  </>
-                ) : (
-                  <span className="text-gray-400 dark:text-gray-500">Unassigned</span>
-                )}
-              </div>
-              {lead.created_at && (
-                <span>
-                  {formatDistanceToNow(new Date(lead.created_at), { addSuffix: true })}
-                </span>
-              )}
-            </div>
-          </button>
-        );
-      })}
-=======
       {leads.map((lead) => (
         <button
           key={lead.id}
@@ -248,10 +65,31 @@
           </div>
         </button>
       ))}
->>>>>>> d96ce298
     </div>
   );
 }
 
+interface StatusPillProps {
+  status: string | null;
+  label: string;
+}
 
+function StatusPill({ status, label }: StatusPillProps) {
+  const normalized = (status ?? '').toLowerCase();
+  const variants: Record<string, string> = {
+    completed: 'bg-emerald-100 text-emerald-700 dark:bg-emerald-500/20 dark:text-emerald-200',
+    in_progress: 'bg-amber-100 text-amber-700 dark:bg-amber-500/20 dark:text-amber-200',
+    pending: 'bg-gray-100 text-gray-600 dark:bg-gray-800 dark:text-gray-300',
+    failed: 'bg-rose-100 text-rose-700 dark:bg-rose-500/20 dark:text-rose-200',
+  };
 
+  const pillClass =
+    variants[normalized] || 'bg-gray-100 text-gray-600 dark:bg-gray-800 dark:text-gray-300';
+
+  return (
+    <span className={cn('inline-flex items-center gap-1 rounded-full px-2 py-0.5 text-[10px] font-medium', pillClass)}>
+      <span>{label}</span>
+      <span className="uppercase tracking-wide">{status ?? 'unknown'}</span>
+    </span>
+  );
+}
