import React, { useState } from 'react';
import { format, isToday, isTomorrow, isPast, isValid } from 'date-fns';
import { useNavigate } from 'react-router-dom';
import {
  Clock,
  User,
  Building2,
  Phone,
  CheckCircle2,
  Circle,
  Edit3,
  Trash2,
  Calendar,
  AlertTriangle,
  ArrowRight,
  Target,
  ExternalLink,
  Users,
  Mail,
  Video,
  RefreshCw,
  FileText,
  Activity,
  X,
  Loader2,
  Ban,
  Zap
} from 'lucide-react';

import { Task } from '@/lib/database/models';
import { Button } from '@/components/ui/button';
import { Badge } from '@/components/ui/badge';
import { Avatar, AvatarFallback, AvatarImage } from '@/components/ui/avatar';
import { handleRelatedRecordClick, handleRelatedRecordKeyDown, isRelatedRecordNavigable } from '@/lib/utils/navigationUtils';
import {
  Dialog,
  DialogContent,
  DialogHeader,
  DialogTitle,
} from '@/components/ui/dialog';
import logger from '@/lib/utils/logger';

interface TaskDetailModalProps {
  task: Task | null;
  isOpen: boolean;
  onClose: () => void;
  onEdit: (task: Task) => void;
  onDelete: (taskId: string) => Promise<void> | void;
  onStatusChange: (task: Task, status: Task['status']) => Promise<void> | void;
}

const taskTypeConfigs = {
  call: { icon: Phone, emoji: '📞', color: 'bg-blue-500/20 text-blue-300 border-blue-500/40', label: 'Phone Call' },
  email: { icon: Mail, emoji: '✉️', color: 'bg-green-500/20 text-green-300 border-green-500/40', label: 'Email' },
  meeting: { icon: Users, emoji: '🤝', color: 'bg-purple-500/20 text-purple-300 border-purple-500/40', label: 'Meeting' },
  follow_up: { icon: RefreshCw, emoji: '🔄', color: 'bg-orange-500/20 text-orange-300 border-orange-500/40', label: 'Follow Up' },
  demo: { icon: Video, emoji: '🎯', color: 'bg-indigo-500/20 text-indigo-300 border-indigo-500/40', label: 'Demo' },
  proposal: { icon: FileText, emoji: '📋', color: 'bg-yellow-500/20 text-yellow-300 border-yellow-500/40', label: 'Proposal' },
  general: { icon: Activity, emoji: '⚡', color: 'bg-gray-500/20 text-gray-300 border-gray-500/40', label: 'General' },
} as const;

const priorityConfigs = {
  low: { icon: '🟢', color: 'bg-green-500/20 text-green-300 border-green-500/40', label: 'Low' },
  medium: { icon: '🟡', color: 'bg-yellow-500/20 text-yellow-300 border-yellow-500/40', label: 'Medium' },
  high: { icon: '🟠', color: 'bg-orange-500/20 text-orange-300 border-orange-500/40', label: 'High' },
  urgent: { icon: '🔴', color: 'bg-red-500/20 text-red-300 border-red-500/40', label: 'Urgent' },
} as const;

const statusOptions: Array<{
  value: Exclude<Task['status'], 'overdue'>;
  label: string;
  description: string;
  icon: React.ComponentType<{ className?: string }>;
}> = [
  { value: 'pending', label: 'Pending', description: 'Waiting to get started', icon: Circle },
  { value: 'in_progress', label: 'In Progress', description: 'Actively being worked on', icon: Target },
  { value: 'completed', label: 'Completed', description: 'All wrapped up', icon: CheckCircle2 },
  { value: 'cancelled', label: 'Cancelled', description: 'No action required anymore', icon: Ban },
];

const statusDisplay = {
  pending: { label: 'Pending', badgeClass: 'bg-gray-600/30 text-gray-200 border-gray-500/40' },
  in_progress: { label: 'In Progress', badgeClass: 'bg-blue-500/20 text-blue-100 border-blue-500/40' },
  completed: { label: 'Completed', badgeClass: 'bg-emerald-500/20 text-emerald-100 border-emerald-500/40' },
  cancelled: { label: 'Cancelled', badgeClass: 'bg-rose-500/20 text-rose-100 border-rose-500/40' },
  overdue: { label: 'Overdue', badgeClass: 'bg-red-500/20 text-red-100 border-red-500/40' },
} satisfies Record<Task['status'], { label: string; badgeClass: string }>;

const formatPlaybackTimestamp = (seconds: number) => {
  const hours = Math.floor(seconds / 3600);
  const minutes = Math.floor((seconds % 3600) / 60);
  const secs = seconds % 60;

  if (hours > 0) {
    return `${hours}:${minutes.toString().padStart(2, '0')}:${secs.toString().padStart(2, '0')}`;
  }

  return `${minutes}:${secs.toString().padStart(2, '0')}`;
};

const TaskDetailModal: React.FC<TaskDetailModalProps> = ({
  task,
  isOpen,
  onClose,
  onEdit,
  onDelete,
  onStatusChange
}) => {
  const navigate = useNavigate();
  const [isDeleting, setIsDeleting] = useState(false);
  const [statusUpdating, setStatusUpdating] = useState<Task['status'] | null>(null);

  if (!task) return null;

  const taskTypeConfig = taskTypeConfigs[task.task_type] ?? taskTypeConfigs.general;
  const priorityConfig = priorityConfigs[task.priority] ?? priorityConfigs.medium;
  const statusConfig = statusDisplay[task.status];
  const TaskTypeIcon = taskTypeConfig.icon;

  const dueDate = task.due_date ? new Date(task.due_date) : null;
  const isOverdue = dueDate && isPast(dueDate) && !task.completed;
  const completedDate = task.completed_at ? new Date(task.completed_at) : null;

  const formatDueDate = (date: Date | null) => {
    if (!date || !isValid(date)) return null;

    let label = '';
    if (isToday(date)) label = ' (Today)';
    else if (isTomorrow(date)) label = ' (Tomorrow)';
    else if (isPast(date)) label = ' (Overdue)';

    return {
      formatted: format(date, 'MMM dd, yyyy \'at\' h:mm a'),
      label,
      isOverdue: isPast(date)
    };
  };

  const dueDateInfo = formatDueDate(dueDate);
  const dueDateDisplay = dueDateInfo ? `${dueDateInfo.formatted}${dueDateInfo.label || ''}` : 'No due date';

  const meetingActionItem = (task as any)?.meeting_action_item;
  const meeting = meetingActionItem?.meeting;

  const handleNavigateToCompany = (event: React.MouseEvent) => {
    handleRelatedRecordClick(event, navigate, 'company', task.company_id, task.company, onClose);
  };

  const handleNavigateToContact = (event: React.MouseEvent) => {
    handleRelatedRecordClick(event, navigate, 'contact', task.contact_id, task.contact_name, onClose);
  };

  const handleNavigateToDeal = (event: React.MouseEvent) => {
    handleRelatedRecordClick(event, navigate, 'deal', task.deal_id, undefined, onClose);
  };

  const handleNavigateToMeeting = () => {
    if (meeting?.id) {
      navigate(`/meetings/${meeting.id}`);
      onClose();
    }
  };

  const handleOpenPlayback = () => {
    if (meetingActionItem?.playback_url) {
      window.open(meetingActionItem.playback_url, '_blank', 'noopener,noreferrer');
    }
  };

  const handleStatusChange = async (nextStatus: Task['status']) => {
    if (statusUpdating) return;

    const shouldSkip =
      nextStatus === task.status &&
      (nextStatus !== 'completed' || task.completed);

    if (shouldSkip) return;

    try {
      setStatusUpdating(nextStatus);
      await onStatusChange(task, nextStatus);
    } catch (error) {
      logger.error('Error updating task status from modal:', error);
    } finally {
      setStatusUpdating(null);
    }
  };

  const handleQuickComplete = () => {
    const targetStatus: Task['status'] = task.completed ? 'pending' : 'completed';
    void handleStatusChange(targetStatus);
  };

  const handleDelete = async () => {
    setIsDeleting(true);
    try {
      await onDelete(task.id);
      onClose();
    } catch (error) {
      logger.error('Error deleting task:', error);
    } finally {
      setIsDeleting(false);
    }
  };

  const getAssigneeDisplay = () => {
    if (task.assignee) {
      return {
        name: `${task.assignee.first_name ?? ''} ${task.assignee.last_name ?? ''}`.trim() || task.assignee.email || 'Assigned user',
        initials: `${task.assignee.first_name?.[0] ?? ''}${task.assignee.last_name?.[0] ?? ''}` || task.assignee.email?.slice(0, 2)?.toUpperCase() || '??',
        avatar: task.assignee.avatar_url
      };
    }

    if (task.assigned_to === 'steve') {
      return { name: 'Steve', initials: 'ST', avatar: null };
    }
    if (task.assigned_to === 'phil') {
      return { name: 'Phil', initials: 'PH', avatar: null };
    }

    return { name: 'Unassigned', initials: 'NA', avatar: null };
  };

  const assigneeInfo = getAssigneeDisplay();

  return (
    <Dialog open={isOpen} onOpenChange={onClose}>
<<<<<<< HEAD
      <DialogContent className="sm:max-w-4xl glassmorphism border-gray-700/50 max-h-[90vh] overflow-y-auto px-6 py-6">
        <DialogHeader className="pb-4 border-b border-gray-700/40 mb-6 space-y-4">
          <div className="flex flex-col gap-4 lg:flex-row lg:items-start lg:justify-between">
            <div className="flex items-start gap-4">
              <div className={`p-3 rounded-2xl border ${taskTypeConfig.color}`}>
                <TaskTypeIcon className="w-7 h-7" />
              </div>
              <div>
                <DialogTitle className="text-2xl font-semibold text-white">
                  {task.title}
                </DialogTitle>
                <div className="mt-3 flex flex-wrap gap-2">
                  <Badge className={`${taskTypeConfig.color} border`}>
                    <span className="mr-1">{taskTypeConfig.emoji}</span>
                    {taskTypeConfig.label}
                  </Badge>
                  <Badge className={`${priorityConfig.color} border`}>
                    <span className="mr-1">{priorityConfig.icon}</span>
                    {priorityConfig.label} Priority
                  </Badge>
                  <Badge className={`${statusConfig.badgeClass} border`}>
                    {statusConfig.label}
                  </Badge>
                  {task.category && (
                    <Badge className="bg-purple-500/15 text-purple-200 border-purple-500/30">
                      {task.category}
                    </Badge>
                  )}
                  {isOverdue && !task.completed && (
                    <Badge className="bg-red-500/20 text-red-200 border-red-500/40">
=======
      <DialogContent className="
        fixed inset-0 w-screen h-screen max-w-none max-h-none rounded-none p-0 m-0
        sm:relative sm:inset-auto sm:w-full sm:h-auto sm:max-w-3xl sm:max-h-[90vh] sm:rounded-xl sm:p-6 sm:m-4
        glassmorphism border-gray-700/50 overflow-y-auto
      ">
        <DialogHeader className="pb-4 sm:pb-6 px-4 pt-4 sm:px-0 sm:pt-0 sticky top-0 z-10 bg-white dark:bg-gray-900/95 backdrop-blur-sm border-b border-gray-200 dark:border-gray-700/50 sm:border-0 sm:static">
          <DialogTitle className="text-xl sm:text-2xl font-bold text-gray-900 dark:text-white flex items-center justify-between">
            <div className="flex items-center gap-2 sm:gap-3 flex-1 min-w-0">
              <div className={`p-2 sm:p-3 rounded-lg sm:rounded-xl ${taskTypeConfig?.color || 'bg-gray-500/20 text-gray-400'}`}>
                <TaskTypeIcon className="w-5 h-5 sm:w-6 sm:h-6" />
              </div>
              <div className="flex-1 min-w-0">
                <div className="flex items-center gap-2 sm:gap-3 flex-wrap">
                  <span className="text-lg sm:text-2xl font-bold text-gray-900 dark:text-white break-words">{task.title}</span>
                  <motion.div
                    whileHover={{ scale: 1.05 }}
                    whileTap={{ scale: 0.95 }}
                  >
                    <Button
                      variant="ghost"
                      size="sm"
                      onClick={handleToggleComplete}
                      className={`p-2 rounded-full transition-colors min-h-[40px] min-w-[40px] ${
                        task.completed
                          ? 'text-green-400 hover:text-green-300 hover:bg-green-500/10'
                          : 'text-gray-400 hover:text-green-400 hover:bg-green-500/10'
                      }`}
                    >
                      <AnimatePresence mode="wait">
                        {task.completed ? (
                          <motion.div
                            key="completed"
                            initial={{ scale: 0, rotate: -90 }}
                            animate={{ scale: 1, rotate: 0 }}
                            exit={{ scale: 0, rotate: 90 }}
                            transition={{ duration: 0.2 }}
                          >
                            <CheckCircle2 className="w-5 h-5 sm:w-6 sm:h-6" />
                          </motion.div>
                        ) : (
                          <motion.div
                            key="incomplete"
                            initial={{ scale: 0 }}
                            animate={{ scale: 1 }}
                            exit={{ scale: 0 }}
                            transition={{ duration: 0.2 }}
                          >
                            <Circle className="w-5 h-5 sm:w-6 sm:h-6" />
                          </motion.div>
                        )}
                      </AnimatePresence>
                    </Button>
                  </motion.div>
                </div>
                <div className="flex items-center gap-2 mt-2 flex-wrap">
                  <Badge className={`text-xs ${taskTypeConfig?.color || 'bg-gray-500/20 text-gray-400'}`}>
                    <span className="mr-1">{taskTypeConfig?.emoji}</span>
                    {taskTypeConfig?.label || 'General'}
                  </Badge>
                  <Badge className={`text-xs ${priorityConfig?.color || 'bg-gray-500/20 text-gray-400'}`}>
                    <span className="mr-1">{priorityConfig?.icon}</span>
                    {priorityConfig?.label || 'Medium'} Priority
                  </Badge>
                  {task.completed && (
                    <Badge className="text-xs bg-green-500/20 text-green-400 border-green-500/30">
                      <CheckCircle2 className="w-3 h-3 mr-1" />
                      Completed
                    </Badge>
                  )}
                  {isOverdue && !task.completed && (
                    <Badge className="text-xs bg-red-500/20 text-red-400 border-red-500/30">
>>>>>>> d96ce298
                      <AlertTriangle className="w-3 h-3 mr-1" />
                      Overdue
                    </Badge>
                  )}
                </div>
              </div>
            </div>
<<<<<<< HEAD
            <div className="flex items-center gap-2 self-end lg:self-start">
              <Button
                onClick={handleQuickComplete}
                size="sm"
                variant={task.completed ? 'outline' : 'default'}
                disabled={Boolean(statusUpdating)}
                className={`rounded-full px-4 ${
                  task.completed
                    ? 'border-emerald-500/40 text-emerald-200 hover:bg-emerald-500/15'
                    : 'bg-emerald-600 hover:bg-emerald-500 text-white'
                }`}
              >
                {statusUpdating ? (
                  <>
                    <Loader2 className="w-4 h-4 animate-spin mr-2" />
                    Updating...
                  </>
                ) : task.completed ? (
                  <>
                    <Circle className="w-4 h-4 mr-2" />
                    Mark Incomplete
                  </>
                ) : (
                  <>
                    <CheckCircle2 className="w-4 h-4 mr-2" />
                    Mark Complete
                  </>
                )}
              </Button>
              <Button
                variant="ghost"
                size="sm"
                onClick={onClose}
                className="text-gray-400 hover:text-white hover:bg-gray-700/50 rounded-full p-2"
              >
                <X className="w-5 h-5" />
              </Button>
            </div>
          </div>

          <div className="flex flex-wrap items-center gap-4 text-sm text-gray-400">
            <div className="flex items-center gap-2">
              <Clock className={`w-4 h-4 ${isOverdue ? 'text-red-300' : 'text-emerald-300'}`} />
              <span>{dueDateDisplay}</span>
=======
            <Button
              variant="ghost"
              size="sm"
              onClick={onClose}
              className="text-gray-400 hover:text-white hover:bg-gray-700/50 rounded-full p-2 min-h-[40px] min-w-[40px] flex-shrink-0"
            >
              <X className="w-5 h-5" />
            </Button>
          </DialogTitle>
        </DialogHeader>

        <div className="space-y-4 sm:space-y-6 px-4 pb-4 sm:px-0 sm:pb-0">
          {/* Task Description */}
          {task.description && (
            <div className="glassmorphism-light p-4 rounded-xl border border-gray-600/30">
              <h3 className="text-lg font-semibold text-gray-900 dark:text-white mb-3 flex items-center gap-2">
                <FileText className="w-5 h-5 text-blue-400" />
                Description
              </h3>
              <p className="text-gray-700 dark:text-gray-300 leading-relaxed whitespace-pre-wrap">
                {task.description}
              </p>
>>>>>>> d96ce298
            </div>
            <div className="flex items-center gap-2">
              <User className="w-4 h-4 text-purple-300" />
              <span>{assigneeInfo.name}</span>
            </div>
            {meeting && (
              <button
                onClick={handleNavigateToMeeting}
                className="flex items-center gap-2 text-emerald-300 hover:text-emerald-200 transition-colors"
              >
                <Video className="w-4 h-4" />
                <span>{meeting.title || 'Linked meeting'}</span>
              </button>
            )}
          </div>
        </DialogHeader>

        <div className="grid gap-6 lg:grid-cols-[minmax(0,1fr),320px]">
          <div className="space-y-5">
            {meeting && (
              <div className="glassmorphism-light p-5 rounded-xl border border-emerald-500/20">
                <h3 className="text-base font-semibold text-white flex items-center gap-2">
                  <Video className="w-5 h-5 text-emerald-300" />
                  Meeting Context
                </h3>
                <div className="mt-3 space-y-2 text-sm">
                  <div className="text-white font-medium">
                    {meeting.title || 'Linked meeting'}
                  </div>
                  {meeting.share_url && (
                    <a
                      href={meeting.share_url}
                      target="_blank"
                      rel="noopener noreferrer"
                      className="flex items-center gap-2 text-emerald-300 hover:text-emerald-200 transition"
                    >
                      <ExternalLink className="w-4 h-4" />
                      Open shared meeting link
                    </a>
                  )}
                  {meetingActionItem?.timestamp_seconds != null && (
                    <div className="flex items-center gap-2 text-gray-400">
                      <Clock className="w-4 h-4" />
                      Jump to {formatPlaybackTimestamp(meetingActionItem.timestamp_seconds)}
                    </div>
                  )}
                </div>
                <div className="mt-4 flex flex-wrap gap-3">
                  <Button size="sm" variant="outline" onClick={handleNavigateToMeeting} className="border-emerald-500/40 text-emerald-200 hover:bg-emerald-500/10">
                    View meeting
                  </Button>
                  {meetingActionItem?.playback_url && (
                    <Button size="sm" variant="ghost" onClick={handleOpenPlayback} className="text-emerald-300 hover:text-emerald-200">
                      Open call recording
                    </Button>
                  )}
                </div>
              </div>
            )}

            {task.description && (
              <div className="glassmorphism-light p-5 rounded-xl border border-gray-600/40">
                <h3 className="text-base font-semibold text-white flex items-center gap-2">
                  <FileText className="w-5 h-5 text-blue-300" />
                  Summary
                </h3>
                <p className="mt-3 text-sm text-gray-300 whitespace-pre-wrap leading-relaxed">
                  {task.description}
                </p>
              </div>
            )}

            {task.notes && (
              <div className="glassmorphism-light p-5 rounded-xl border border-gray-600/40">
                <h3 className="text-base font-semibold text-white flex items-center gap-2">
                  <Activity className="w-5 h-5 text-indigo-300" />
                  Internal Notes
                </h3>
                <p className="mt-3 text-sm text-gray-300 whitespace-pre-wrap leading-relaxed">
                  {task.notes}
                </p>
              </div>
            )}

            {(task.company || task.contact_name || task.deal_id) && (
              <div className="glassmorphism-light p-5 rounded-xl border border-gray-600/40">
                <h3 className="text-base font-semibold text-white mb-4 flex items-center gap-2">
                  <Target className="w-5 h-5 text-blue-300" />
                  Related records
                </h3>
                <div className="space-y-3">
                  {task.company && isRelatedRecordNavigable(task.company_id, task.company) && (
                    <div
                      onClick={handleNavigateToCompany}
                      onKeyDown={(e) => handleRelatedRecordKeyDown(e, navigate, 'company', task.company_id, task.company, onClose)}
                      className="flex items-center justify-between p-3 bg-gray-800/40 rounded-lg hover:bg-gray-700/40 cursor-pointer transition-colors group"
                      tabIndex={0}
                      role="button"
                      aria-label={`Navigate to company ${typeof task.company === 'object' ? task.company?.name : task.company}`}
                    >
                      <div className="flex items-center gap-3">
                        <div className="w-9 h-9 bg-gradient-to-br from-blue-500 to-indigo-500 rounded-lg flex items-center justify-center">
                          <Building2 className="w-4 h-4 text-white" />
                        </div>
                        <div>
                          <div className="text-white font-medium flex items-center gap-2">
                            {typeof task.company === 'object' ? task.company?.name : task.company}
                            <ExternalLink className="w-3 h-3 text-gray-400 opacity-0 group-hover:opacity-100 transition" />
                          </div>
                          <div className="text-xs text-gray-400">Company</div>
                        </div>
                      </div>
                      <ArrowRight className="w-4 h-4 text-gray-400 group-hover:text-white transition" />
                    </div>
                  )}

                  {task.company && !isRelatedRecordNavigable(task.company_id, task.company) && (
                    <div className="flex items-center gap-3 p-3 bg-gray-800/40 rounded-lg">
                      <div className="w-9 h-9 bg-gradient-to-br from-blue-500 to-indigo-500 rounded-lg flex items-center justify-center">
                        <Building2 className="w-4 h-4 text-white" />
                      </div>
                      <div>
                        <div className="text-white font-medium">
                          {typeof task.company === 'object' ? task.company?.name : task.company}
                        </div>
                        <div className="text-xs text-gray-400">Company</div>
                      </div>
                    </div>
                  )}

                  {task.contact_name && isRelatedRecordNavigable(task.contact_id, task.contact_name) && (
                    <div
                      onClick={handleNavigateToContact}
                      onKeyDown={(e) => handleRelatedRecordKeyDown(e, navigate, 'contact', task.contact_id, task.contact_name, onClose)}
                      className="flex items-center justify-between p-3 bg-gray-800/40 rounded-lg hover:bg-gray-700/40 cursor-pointer transition-colors group"
                      tabIndex={0}
                      role="button"
                      aria-label={`Navigate to contact ${task.contact_name}`}
                    >
                      <div className="flex items-center gap-3">
                        <div className="w-9 h-9 bg-gradient-to-br from-orange-500 to-red-500 rounded-lg flex items-center justify-center">
                          <User className="w-4 h-4 text-white" />
                        </div>
                        <div>
                          <div className="text-white font-medium flex items-center gap-2">
                            {task.contact_name}
                            <ExternalLink className="w-3 h-3 text-gray-400 opacity-0 group-hover:opacity-100 transition" />
                          </div>
                          <div className="text-xs text-gray-400">
                            Contact
                            {task.contact_email && <span className="ml-2 text-[11px] text-gray-500">• {task.contact_email}</span>}
                          </div>
                        </div>
                      </div>
                      <ArrowRight className="w-4 h-4 text-gray-400 group-hover:text-white transition" />
                    </div>
                  )}

                  {task.contact_name && !isRelatedRecordNavigable(task.contact_id, task.contact_name) && (
                    <div className="flex items-center gap-3 p-3 bg-gray-800/40 rounded-lg">
                      <div className="w-9 h-9 bg-gradient-to-br from-orange-500 to-red-500 rounded-lg flex items-center justify-center">
                        <User className="w-4 h-4 text-white" />
                      </div>
                      <div>
                        <div className="text-white font-medium">{task.contact_name}</div>
                        <div className="text-xs text-gray-400">
                          Contact
                          {task.contact_email && <span className="ml-2 text-[11px] text-gray-500">• {task.contact_email}</span>}
                        </div>
                      </div>
                    </div>
                  )}

                  {task.deal_id && (
                    <div
                      onClick={handleNavigateToDeal}
                      onKeyDown={(e) => handleRelatedRecordKeyDown(e, navigate, 'deal', task.deal_id, undefined, onClose)}
                      className="flex items-center justify-between p-3 bg-gray-800/40 rounded-lg hover:bg-gray-700/40 cursor-pointer transition-colors group"
                      tabIndex={0}
                      role="button"
                      aria-label="Navigate to related deal"
                    >
                      <div className="flex items-center gap-3">
                        <div className="w-9 h-9 bg-gradient-to-br from-emerald-500 to-green-500 rounded-lg flex items-center justify-center">
                          <Zap className="w-4 h-4 text-white" />
                        </div>
                        <div>
                          <div className="text-white font-medium flex items-center gap-2">
                            Related deal
                            <ExternalLink className="w-3 h-3 text-gray-400 opacity-0 group-hover:opacity-100 transition" />
                          </div>
                          <div className="text-xs text-gray-400">Open deal details</div>
                        </div>
                      </div>
                      <ArrowRight className="w-4 h-4 text-gray-400 group-hover:text-white transition" />
                    </div>
                  )}
                </div>
              </div>
            )}

            <div className="glassmorphism-light p-5 rounded-xl border border-gray-600/40">
              <h3 className="text-base font-semibold text-white mb-3 flex items-center gap-2">
                <Calendar className="w-5 h-5 text-gray-300" />
                Task details
              </h3>
              <div className="grid grid-cols-1 md:grid-cols-2 gap-4 text-sm text-gray-300">
                <div>
                  <span className="text-gray-400">Created</span>
                  <div className="mt-1 text-white">
                    {format(new Date(task.created_at), 'MMM dd, yyyy • h:mm a')}
                  </div>
                </div>
                <div>
                  <span className="text-gray-400">Last updated</span>
                  <div className="mt-1 text-white">
                    {format(new Date(task.updated_at), 'MMM dd, yyyy • h:mm a')}
                  </div>
                </div>
                {task.completed && completedDate && (
                  <div>
                    <span className="text-gray-400">Completed</span>
                    <div className="mt-1 text-emerald-200">
                      {format(completedDate, 'MMM dd, yyyy • h:mm a')}
                    </div>
                  </div>
                )}
                <div>
                  <span className="text-gray-400">Current status</span>
                  <div className="mt-1 text-white capitalize">
                    {task.status.replace('_', ' ')}
                  </div>
                </div>
              </div>
            </div>
        </div>

        <div className="space-y-5">
          <div className="glassmorphism-light p-5 rounded-xl border border-gray-600/40">
            <h3 className="text-base font-semibold text-white flex items-center gap-2">
              <Target className="w-5 h-5 text-blue-300" />
              Quick status update
            </h3>
            <p className="text-xs text-gray-400 mt-2 mb-4">
              Choose the state that best reflects this task. Need deeper changes? Use the full editor below.
            </p>
            <div className="grid gap-2">
              {statusOptions.map((option) => {
                const isActive = task.status === option.value;
                const disabled = statusUpdating !== null && statusUpdating !== option.value;
                const Icon = option.icon;
                return (
                  <Button
                    key={option.value}
                    variant="outline"
                    disabled={disabled}
                    onClick={() => handleStatusChange(option.value)}
                    className={`justify-start h-auto py-3 px-3 border-gray-700/40 bg-gray-900/40 text-left transition-all duration-150 hover:border-gray-500/60 hover:bg-gray-800/50 ${
                      isActive ? 'ring-1 ring-blue-400/40 bg-blue-500/10' : ''
                    } ${disabled ? 'opacity-60 cursor-wait' : ''}`}
                  >
                    <div className="flex items-center gap-3 w-full">
                      <div className={`p-2 rounded-lg ${isActive ? 'bg-blue-500/20 text-blue-200' : 'bg-gray-800/50 text-gray-300'}`}>
                        <Icon className="w-4 h-4" />
                      </div>
                      <div className="flex-1">
                        <div className="text-sm font-medium text-white">{option.label}</div>
                        <div className="text-xs text-gray-400">{option.description}</div>
                      </div>
                      {statusUpdating === option.value ? (
                        <Loader2 className="w-4 h-4 animate-spin text-gray-300" />
                      ) : isActive ? (
                        <Badge variant="outline" className="text-[10px] px-2 py-0 bg-blue-500/20 text-blue-100 border-blue-400/30">
                          Selected
                        </Badge>
                      ) : null}
                    </div>
                  </Button>
                );
              })}
            </div>
          </div>

          <div className="glassmorphism-light p-5 rounded-xl border border-gray-600/40">
            <h3 className="text-base font-semibold text-white mb-3 flex items-center gap-2">
              <Users className="w-5 h-5 text-purple-300" />
              Assignee
            </h3>
            <div className="flex items-center gap-3">
              <Avatar className="w-12 h-12 ring-2 ring-purple-500/20">
                {assigneeInfo.avatar && <AvatarImage src={assigneeInfo.avatar} alt={assigneeInfo.name} />}
                <AvatarFallback className="bg-gradient-to-br from-purple-500 to-blue-500 text-white font-semibold">
                  {assigneeInfo.initials}
                </AvatarFallback>
              </Avatar>
              <div>
                <div className="text-white font-medium">{assigneeInfo.name}</div>
                <div className="text-xs text-gray-400">Task owner</div>
              </div>
            </div>
          </div>
<<<<<<< HEAD
=======

          {/* Action Buttons */}
          <div className="
            flex flex-col sm:flex-row gap-2 sm:gap-3 pt-4 border-t border-gray-700/50
            sticky sm:static bottom-0 left-0 right-0 bg-white dark:bg-gray-900/95 backdrop-blur-sm
            px-4 py-3 sm:px-0 sm:py-0 -mx-4 sm:mx-0 mt-4
          ">
            <Button
              onClick={() => onEdit(task)}
              className="flex-1 bg-gradient-to-r from-blue-600 to-blue-700 hover:from-blue-500 hover:to-blue-600 text-white min-h-[44px] h-11 sm:h-12 rounded-xl shadow-lg shadow-blue-500/20 hover:shadow-blue-500/30 transition-all duration-300 active:scale-98"
            >
              <Edit3 className="w-4 h-4 mr-2" />
              <span className="text-sm sm:text-base">Edit Task</span>
            </Button>

            <Button
              onClick={handleToggleComplete}
              variant="outline"
              className="flex-1 border-gray-600/50 text-gray-300 hover:bg-gray-700/70 hover:text-white min-h-[44px] h-11 sm:h-12 rounded-xl active:scale-98"
            >
              {task.completed ? (
                <>
                  <Circle className="w-4 h-4 mr-2" />
                  <span className="text-sm sm:text-base">Mark Incomplete</span>
                </>
              ) : (
                <>
                  <CheckCircle2 className="w-4 h-4 mr-2" />
                  <span className="text-sm sm:text-base">Mark Complete</span>
                </>
              )}
            </Button>

            <Button
              onClick={handleDelete}
              disabled={isDeleting}
              variant="outline"
              className="border-red-500/50 text-red-400 hover:bg-red-500/10 hover:border-red-500/70 hover:text-red-300 min-h-[44px] h-11 sm:h-12 px-4 sm:px-6 rounded-xl transition-all duration-300 disabled:opacity-50 active:scale-98"
            >
              {isDeleting ? (
                <>
                  <div className="animate-spin w-4 h-4 border-2 border-red-400 border-t-transparent rounded-full mr-2" />
                  <span className="text-sm sm:text-base">Deleting...</span>
                </>
              ) : (
                <>
                  <Trash2 className="w-4 h-4 mr-2" />
                  <span className="text-sm sm:text-base">Delete</span>
                </>
              )}
            </Button>
          </div>
>>>>>>> d96ce298
        </div>
      </div>

      <div className="flex flex-col gap-3 sm:flex-row sm:justify-end pt-6 mt-6 border-t border-gray-700/40">
        <Button
          onClick={() => onEdit(task)}
          className="sm:flex-1 bg-blue-600 hover:bg-blue-500 text-white h-11 rounded-xl shadow-lg shadow-blue-500/20 hover:shadow-blue-500/40"
        >
          <Edit3 className="w-4 h-4 mr-2" />
          Open full editor
        </Button>
        <Button
          onClick={handleDelete}
          disabled={isDeleting}
          variant="outline"
          className="sm:flex-none sm:w-[150px] border-red-500/40 text-red-300 hover:bg-red-500/10 hover:text-red-200 h-11 rounded-xl disabled:opacity-60"
        >
          {isDeleting ? (
            <>
              <Loader2 className="w-4 h-4 animate-spin mr-2" />
              Deleting...
            </>
          ) : (
            <>
              <Trash2 className="w-4 h-4 mr-2" />
              Delete
            </>
          )}
        </Button>
      </div>
    </DialogContent>
  </Dialog>
  );
};

export default TaskDetailModal;<|MERGE_RESOLUTION|>--- conflicted
+++ resolved
@@ -1,6 +1,7 @@
 import React, { useState } from 'react';
 import { format, isToday, isTomorrow, isPast, isValid } from 'date-fns';
 import { useNavigate } from 'react-router-dom';
+import { motion, AnimatePresence } from 'framer-motion';
 import {
   Clock,
   User,
@@ -13,6 +14,8 @@
   Calendar,
   AlertTriangle,
   ArrowRight,
+  Star,
+  Zap,
   Target,
   ExternalLink,
   Users,
@@ -21,10 +24,7 @@
   RefreshCw,
   FileText,
   Activity,
-  X,
-  Loader2,
-  Ban,
-  Zap
+  X
 } from 'lucide-react';
 
 import { Task } from '@/lib/database/models';
@@ -38,6 +38,7 @@
   DialogHeader,
   DialogTitle,
 } from '@/components/ui/dialog';
+import { toast } from 'sonner';
 import logger from '@/lib/utils/logger';
 
 interface TaskDetailModalProps {
@@ -45,57 +46,27 @@
   isOpen: boolean;
   onClose: () => void;
   onEdit: (task: Task) => void;
-  onDelete: (taskId: string) => Promise<void> | void;
-  onStatusChange: (task: Task, status: Task['status']) => Promise<void> | void;
+  onDelete: (taskId: string) => void;
+  onToggleComplete: (task: Task) => void;
 }
 
+// Task type configurations with icons and colors (matching TaskForm)
 const taskTypeConfigs = {
-  call: { icon: Phone, emoji: '📞', color: 'bg-blue-500/20 text-blue-300 border-blue-500/40', label: 'Phone Call' },
-  email: { icon: Mail, emoji: '✉️', color: 'bg-green-500/20 text-green-300 border-green-500/40', label: 'Email' },
-  meeting: { icon: Users, emoji: '🤝', color: 'bg-purple-500/20 text-purple-300 border-purple-500/40', label: 'Meeting' },
-  follow_up: { icon: RefreshCw, emoji: '🔄', color: 'bg-orange-500/20 text-orange-300 border-orange-500/40', label: 'Follow Up' },
-  demo: { icon: Video, emoji: '🎯', color: 'bg-indigo-500/20 text-indigo-300 border-indigo-500/40', label: 'Demo' },
-  proposal: { icon: FileText, emoji: '📋', color: 'bg-yellow-500/20 text-yellow-300 border-yellow-500/40', label: 'Proposal' },
-  general: { icon: Activity, emoji: '⚡', color: 'bg-gray-500/20 text-gray-300 border-gray-500/40', label: 'General' },
-} as const;
-
+  call: { icon: Phone, emoji: '📞', color: 'bg-blue-500/20 text-blue-400 border-blue-500/30', label: 'Phone Call' },
+  email: { icon: Mail, emoji: '✉️', color: 'bg-green-500/20 text-green-400 border-green-500/30', label: 'Email' },
+  meeting: { icon: Users, emoji: '🤝', color: 'bg-purple-500/20 text-purple-400 border-purple-500/30', label: 'Meeting' },
+  follow_up: { icon: RefreshCw, emoji: '🔄', color: 'bg-orange-500/20 text-orange-400 border-orange-500/30', label: 'Follow Up' },
+  demo: { icon: Video, emoji: '🎯', color: 'bg-indigo-500/20 text-indigo-400 border-indigo-500/30', label: 'Demo' },
+  proposal: { icon: FileText, emoji: '📋', color: 'bg-yellow-500/20 text-yellow-400 border-yellow-500/30', label: 'Proposal' },
+  general: { icon: Activity, emoji: '⚡', color: 'bg-gray-500/20 text-gray-400 border-gray-500/30', label: 'General' },
+};
+
+// Priority configurations (matching TaskForm)
 const priorityConfigs = {
-  low: { icon: '🟢', color: 'bg-green-500/20 text-green-300 border-green-500/40', label: 'Low' },
-  medium: { icon: '🟡', color: 'bg-yellow-500/20 text-yellow-300 border-yellow-500/40', label: 'Medium' },
-  high: { icon: '🟠', color: 'bg-orange-500/20 text-orange-300 border-orange-500/40', label: 'High' },
-  urgent: { icon: '🔴', color: 'bg-red-500/20 text-red-300 border-red-500/40', label: 'Urgent' },
-} as const;
-
-const statusOptions: Array<{
-  value: Exclude<Task['status'], 'overdue'>;
-  label: string;
-  description: string;
-  icon: React.ComponentType<{ className?: string }>;
-}> = [
-  { value: 'pending', label: 'Pending', description: 'Waiting to get started', icon: Circle },
-  { value: 'in_progress', label: 'In Progress', description: 'Actively being worked on', icon: Target },
-  { value: 'completed', label: 'Completed', description: 'All wrapped up', icon: CheckCircle2 },
-  { value: 'cancelled', label: 'Cancelled', description: 'No action required anymore', icon: Ban },
-];
-
-const statusDisplay = {
-  pending: { label: 'Pending', badgeClass: 'bg-gray-600/30 text-gray-200 border-gray-500/40' },
-  in_progress: { label: 'In Progress', badgeClass: 'bg-blue-500/20 text-blue-100 border-blue-500/40' },
-  completed: { label: 'Completed', badgeClass: 'bg-emerald-500/20 text-emerald-100 border-emerald-500/40' },
-  cancelled: { label: 'Cancelled', badgeClass: 'bg-rose-500/20 text-rose-100 border-rose-500/40' },
-  overdue: { label: 'Overdue', badgeClass: 'bg-red-500/20 text-red-100 border-red-500/40' },
-} satisfies Record<Task['status'], { label: string; badgeClass: string }>;
-
-const formatPlaybackTimestamp = (seconds: number) => {
-  const hours = Math.floor(seconds / 3600);
-  const minutes = Math.floor((seconds % 3600) / 60);
-  const secs = seconds % 60;
-
-  if (hours > 0) {
-    return `${hours}:${minutes.toString().padStart(2, '0')}:${secs.toString().padStart(2, '0')}`;
-  }
-
-  return `${minutes}:${secs.toString().padStart(2, '0')}`;
+  low: { icon: '🟢', color: 'bg-green-500/20 text-green-400 border-green-500/30', label: 'Low' },
+  medium: { icon: '🟡', color: 'bg-yellow-500/20 text-yellow-400 border-yellow-500/30', label: 'Medium' },
+  high: { icon: '🟠', color: 'bg-orange-500/20 text-orange-400 border-orange-500/30', label: 'High' },
+  urgent: { icon: '🔴', color: 'bg-red-500/20 text-red-400 border-red-500/30', label: 'Urgent' },
 };
 
 const TaskDetailModal: React.FC<TaskDetailModalProps> = ({
@@ -104,23 +75,23 @@
   onClose,
   onEdit,
   onDelete,
-  onStatusChange
+  onToggleComplete
 }) => {
   const navigate = useNavigate();
   const [isDeleting, setIsDeleting] = useState(false);
-  const [statusUpdating, setStatusUpdating] = useState<Task['status'] | null>(null);
 
   if (!task) return null;
 
-  const taskTypeConfig = taskTypeConfigs[task.task_type] ?? taskTypeConfigs.general;
-  const priorityConfig = priorityConfigs[task.priority] ?? priorityConfigs.medium;
-  const statusConfig = statusDisplay[task.status];
-  const TaskTypeIcon = taskTypeConfig.icon;
-
+  const taskTypeConfig = taskTypeConfigs[task.task_type];
+  const priorityConfig = priorityConfigs[task.priority];
+  const TaskTypeIcon = taskTypeConfig?.icon || Activity;
+
+  // Date parsing and formatting
   const dueDate = task.due_date ? new Date(task.due_date) : null;
   const isOverdue = dueDate && isPast(dueDate) && !task.completed;
   const completedDate = task.completed_at ? new Date(task.completed_at) : null;
 
+  // Format due date with smart labels
   const formatDueDate = (date: Date | null) => {
     if (!date || !isValid(date)) return null;
 
@@ -137,11 +108,8 @@
   };
 
   const dueDateInfo = formatDueDate(dueDate);
-  const dueDateDisplay = dueDateInfo ? `${dueDateInfo.formatted}${dueDateInfo.label || ''}` : 'No due date';
-
-  const meetingActionItem = (task as any)?.meeting_action_item;
-  const meeting = meetingActionItem?.meeting;
-
+
+  // Handle navigation to related records using utility functions
   const handleNavigateToCompany = (event: React.MouseEvent) => {
     handleRelatedRecordClick(event, navigate, 'company', task.company_id, task.company, onClose);
   };
@@ -154,110 +122,57 @@
     handleRelatedRecordClick(event, navigate, 'deal', task.deal_id, undefined, onClose);
   };
 
-  const handleNavigateToMeeting = () => {
-    if (meeting?.id) {
-      navigate(`/meetings/${meeting.id}`);
-      onClose();
+  // Handle task completion toggle
+  const handleToggleComplete = async () => {
+    try {
+      onToggleComplete(task);
+      toast.success(task.completed ? 'Task marked as incomplete' : 'Task completed!');
+    } catch (error) {
+      logger.error('Error toggling task completion:', error);
+      toast.error('Failed to update task status');
     }
   };
 
-  const handleOpenPlayback = () => {
-    if (meetingActionItem?.playback_url) {
-      window.open(meetingActionItem.playback_url, '_blank', 'noopener,noreferrer');
-    }
-  };
-
-  const handleStatusChange = async (nextStatus: Task['status']) => {
-    if (statusUpdating) return;
-
-    const shouldSkip =
-      nextStatus === task.status &&
-      (nextStatus !== 'completed' || task.completed);
-
-    if (shouldSkip) return;
-
-    try {
-      setStatusUpdating(nextStatus);
-      await onStatusChange(task, nextStatus);
-    } catch (error) {
-      logger.error('Error updating task status from modal:', error);
-    } finally {
-      setStatusUpdating(null);
-    }
-  };
-
-  const handleQuickComplete = () => {
-    const targetStatus: Task['status'] = task.completed ? 'pending' : 'completed';
-    void handleStatusChange(targetStatus);
-  };
-
+  // Handle task deletion
   const handleDelete = async () => {
     setIsDeleting(true);
     try {
-      await onDelete(task.id);
+      onDelete(task.id);
+      toast.success('Task deleted successfully');
       onClose();
     } catch (error) {
       logger.error('Error deleting task:', error);
+      toast.error('Failed to delete task');
     } finally {
       setIsDeleting(false);
     }
   };
 
+  // Generate assignee display
   const getAssigneeDisplay = () => {
     if (task.assignee) {
       return {
-        name: `${task.assignee.first_name ?? ''} ${task.assignee.last_name ?? ''}`.trim() || task.assignee.email || 'Assigned user',
-        initials: `${task.assignee.first_name?.[0] ?? ''}${task.assignee.last_name?.[0] ?? ''}` || task.assignee.email?.slice(0, 2)?.toUpperCase() || '??',
+        name: `${task.assignee.first_name} ${task.assignee.last_name}`,
+        initials: `${task.assignee.first_name?.[0] || ''}${task.assignee.last_name?.[0] || ''}`,
         avatar: task.assignee.avatar_url
       };
     }
-
+    
+    // Handle special cases
     if (task.assigned_to === 'steve') {
       return { name: 'Steve', initials: 'ST', avatar: null };
     }
     if (task.assigned_to === 'phil') {
       return { name: 'Phil', initials: 'PH', avatar: null };
     }
-
-    return { name: 'Unassigned', initials: 'NA', avatar: null };
+    
+    return { name: 'Unknown User', initials: '??', avatar: null };
   };
 
   const assigneeInfo = getAssigneeDisplay();
 
   return (
     <Dialog open={isOpen} onOpenChange={onClose}>
-<<<<<<< HEAD
-      <DialogContent className="sm:max-w-4xl glassmorphism border-gray-700/50 max-h-[90vh] overflow-y-auto px-6 py-6">
-        <DialogHeader className="pb-4 border-b border-gray-700/40 mb-6 space-y-4">
-          <div className="flex flex-col gap-4 lg:flex-row lg:items-start lg:justify-between">
-            <div className="flex items-start gap-4">
-              <div className={`p-3 rounded-2xl border ${taskTypeConfig.color}`}>
-                <TaskTypeIcon className="w-7 h-7" />
-              </div>
-              <div>
-                <DialogTitle className="text-2xl font-semibold text-white">
-                  {task.title}
-                </DialogTitle>
-                <div className="mt-3 flex flex-wrap gap-2">
-                  <Badge className={`${taskTypeConfig.color} border`}>
-                    <span className="mr-1">{taskTypeConfig.emoji}</span>
-                    {taskTypeConfig.label}
-                  </Badge>
-                  <Badge className={`${priorityConfig.color} border`}>
-                    <span className="mr-1">{priorityConfig.icon}</span>
-                    {priorityConfig.label} Priority
-                  </Badge>
-                  <Badge className={`${statusConfig.badgeClass} border`}>
-                    {statusConfig.label}
-                  </Badge>
-                  {task.category && (
-                    <Badge className="bg-purple-500/15 text-purple-200 border-purple-500/30">
-                      {task.category}
-                    </Badge>
-                  )}
-                  {isOverdue && !task.completed && (
-                    <Badge className="bg-red-500/20 text-red-200 border-red-500/40">
-=======
       <DialogContent className="
         fixed inset-0 w-screen h-screen max-w-none max-h-none rounded-none p-0 m-0
         sm:relative sm:inset-auto sm:w-full sm:h-auto sm:max-w-3xl sm:max-h-[90vh] sm:rounded-xl sm:p-6 sm:m-4
@@ -329,7 +244,6 @@
                   )}
                   {isOverdue && !task.completed && (
                     <Badge className="text-xs bg-red-500/20 text-red-400 border-red-500/30">
->>>>>>> d96ce298
                       <AlertTriangle className="w-3 h-3 mr-1" />
                       Overdue
                     </Badge>
@@ -337,52 +251,6 @@
                 </div>
               </div>
             </div>
-<<<<<<< HEAD
-            <div className="flex items-center gap-2 self-end lg:self-start">
-              <Button
-                onClick={handleQuickComplete}
-                size="sm"
-                variant={task.completed ? 'outline' : 'default'}
-                disabled={Boolean(statusUpdating)}
-                className={`rounded-full px-4 ${
-                  task.completed
-                    ? 'border-emerald-500/40 text-emerald-200 hover:bg-emerald-500/15'
-                    : 'bg-emerald-600 hover:bg-emerald-500 text-white'
-                }`}
-              >
-                {statusUpdating ? (
-                  <>
-                    <Loader2 className="w-4 h-4 animate-spin mr-2" />
-                    Updating...
-                  </>
-                ) : task.completed ? (
-                  <>
-                    <Circle className="w-4 h-4 mr-2" />
-                    Mark Incomplete
-                  </>
-                ) : (
-                  <>
-                    <CheckCircle2 className="w-4 h-4 mr-2" />
-                    Mark Complete
-                  </>
-                )}
-              </Button>
-              <Button
-                variant="ghost"
-                size="sm"
-                onClick={onClose}
-                className="text-gray-400 hover:text-white hover:bg-gray-700/50 rounded-full p-2"
-              >
-                <X className="w-5 h-5" />
-              </Button>
-            </div>
-          </div>
-
-          <div className="flex flex-wrap items-center gap-4 text-sm text-gray-400">
-            <div className="flex items-center gap-2">
-              <Clock className={`w-4 h-4 ${isOverdue ? 'text-red-300' : 'text-emerald-300'}`} />
-              <span>{dueDateDisplay}</span>
-=======
             <Button
               variant="ghost"
               size="sm"
@@ -405,310 +273,235 @@
               <p className="text-gray-700 dark:text-gray-300 leading-relaxed whitespace-pre-wrap">
                 {task.description}
               </p>
->>>>>>> d96ce298
             </div>
-            <div className="flex items-center gap-2">
-              <User className="w-4 h-4 text-purple-300" />
-              <span>{assigneeInfo.name}</span>
-            </div>
-            {meeting && (
-              <button
-                onClick={handleNavigateToMeeting}
-                className="flex items-center gap-2 text-emerald-300 hover:text-emerald-200 transition-colors"
-              >
-                <Video className="w-4 h-4" />
-                <span>{meeting.title || 'Linked meeting'}</span>
-              </button>
-            )}
-          </div>
-        </DialogHeader>
-
-        <div className="grid gap-6 lg:grid-cols-[minmax(0,1fr),320px]">
-          <div className="space-y-5">
-            {meeting && (
-              <div className="glassmorphism-light p-5 rounded-xl border border-emerald-500/20">
-                <h3 className="text-base font-semibold text-white flex items-center gap-2">
-                  <Video className="w-5 h-5 text-emerald-300" />
-                  Meeting Context
+          )}
+
+          {/* Task Details Grid */}
+          <div className="grid grid-cols-1 md:grid-cols-2 gap-6">
+            {/* Due Date */}
+            {dueDateInfo && (
+              <div className="glassmorphism-light p-4 rounded-xl border border-gray-600/30">
+                <h3 className="text-base font-semibold text-gray-900 dark:text-white mb-3 flex items-center gap-2">
+                  <Clock className={`w-5 h-5 ${isOverdue ? 'text-red-400' : 'text-green-400'}`} />
+                  Due Date
                 </h3>
-                <div className="mt-3 space-y-2 text-sm">
-                  <div className="text-white font-medium">
-                    {meeting.title || 'Linked meeting'}
+                <div className="space-y-2">
+                  <div className={`text-lg font-medium ${isOverdue ? 'text-red-400' : 'text-green-400'}`}>
+                    {dueDateInfo.formatted}
+                    {dueDateInfo.label && (
+                      <span className={`ml-2 text-sm ${dueDateInfo.isOverdue ? 'text-red-300' : 'text-gray-400'}`}>
+                        {dueDateInfo.label}
+                      </span>
+                    )}
                   </div>
-                  {meeting.share_url && (
-                    <a
-                      href={meeting.share_url}
-                      target="_blank"
-                      rel="noopener noreferrer"
-                      className="flex items-center gap-2 text-emerald-300 hover:text-emerald-200 transition"
-                    >
-                      <ExternalLink className="w-4 h-4" />
-                      Open shared meeting link
-                    </a>
-                  )}
-                  {meetingActionItem?.timestamp_seconds != null && (
-                    <div className="flex items-center gap-2 text-gray-400">
-                      <Clock className="w-4 h-4" />
-                      Jump to {formatPlaybackTimestamp(meetingActionItem.timestamp_seconds)}
+                  {isOverdue && !task.completed && (
+                    <div className="flex items-center gap-2 text-red-400 text-sm">
+                      <AlertTriangle className="w-4 h-4" />
+                      This task is overdue
                     </div>
                   )}
                 </div>
-                <div className="mt-4 flex flex-wrap gap-3">
-                  <Button size="sm" variant="outline" onClick={handleNavigateToMeeting} className="border-emerald-500/40 text-emerald-200 hover:bg-emerald-500/10">
-                    View meeting
-                  </Button>
-                  {meetingActionItem?.playback_url && (
-                    <Button size="sm" variant="ghost" onClick={handleOpenPlayback} className="text-emerald-300 hover:text-emerald-200">
-                      Open call recording
-                    </Button>
-                  )}
+              </div>
+            )}
+
+            {/* Assignee */}
+            <div className="glassmorphism-light p-4 rounded-xl border border-gray-600/30">
+              <h3 className="text-base font-semibold text-gray-900 dark:text-white mb-3 flex items-center gap-2">
+                <User className="w-5 h-5 text-purple-400" />
+                Assignee
+              </h3>
+              <div className="flex items-center gap-3">
+                <Avatar className="w-10 h-10">
+                  {assigneeInfo.avatar && <AvatarImage src={assigneeInfo.avatar} alt={assigneeInfo.name} />}
+                  <AvatarFallback className="bg-gradient-to-br from-purple-500 to-blue-500 text-white font-semibold">
+                    {assigneeInfo.initials}
+                  </AvatarFallback>
+                </Avatar>
+                <div>
+                  <div className="text-gray-900 dark:text-white font-medium">{assigneeInfo.name}</div>
+                  <div className="text-sm text-gray-600 dark:text-gray-400">Assigned to task</div>
                 </div>
               </div>
-            )}
-
-            {task.description && (
-              <div className="glassmorphism-light p-5 rounded-xl border border-gray-600/40">
-                <h3 className="text-base font-semibold text-white flex items-center gap-2">
-                  <FileText className="w-5 h-5 text-blue-300" />
-                  Summary
-                </h3>
-                <p className="mt-3 text-sm text-gray-300 whitespace-pre-wrap leading-relaxed">
-                  {task.description}
-                </p>
-              </div>
-            )}
-
-            {task.notes && (
-              <div className="glassmorphism-light p-5 rounded-xl border border-gray-600/40">
-                <h3 className="text-base font-semibold text-white flex items-center gap-2">
-                  <Activity className="w-5 h-5 text-indigo-300" />
-                  Internal Notes
-                </h3>
-                <p className="mt-3 text-sm text-gray-300 whitespace-pre-wrap leading-relaxed">
-                  {task.notes}
-                </p>
-              </div>
-            )}
-
-            {(task.company || task.contact_name || task.deal_id) && (
-              <div className="glassmorphism-light p-5 rounded-xl border border-gray-600/40">
-                <h3 className="text-base font-semibold text-white mb-4 flex items-center gap-2">
-                  <Target className="w-5 h-5 text-blue-300" />
-                  Related records
-                </h3>
-                <div className="space-y-3">
-                  {task.company && isRelatedRecordNavigable(task.company_id, task.company) && (
-                    <div
-                      onClick={handleNavigateToCompany}
-                      onKeyDown={(e) => handleRelatedRecordKeyDown(e, navigate, 'company', task.company_id, task.company, onClose)}
-                      className="flex items-center justify-between p-3 bg-gray-800/40 rounded-lg hover:bg-gray-700/40 cursor-pointer transition-colors group"
-                      tabIndex={0}
-                      role="button"
-                      aria-label={`Navigate to company ${typeof task.company === 'object' ? task.company?.name : task.company}`}
-                    >
-                      <div className="flex items-center gap-3">
-                        <div className="w-9 h-9 bg-gradient-to-br from-blue-500 to-indigo-500 rounded-lg flex items-center justify-center">
-                          <Building2 className="w-4 h-4 text-white" />
+            </div>
+          </div>
+
+          {/* Related Records */}
+          {(task.company || task.contact_name || task.deal_id) && (
+            <div className="glassmorphism-light p-4 rounded-xl border border-gray-600/30">
+              <h3 className="text-base font-semibold text-gray-900 dark:text-white mb-4 flex items-center gap-2">
+                <Target className="w-5 h-5 text-blue-400" />
+                Related Records
+              </h3>
+              <div className="space-y-3">
+                {/* Company */}
+                {task.company && isRelatedRecordNavigable(task.company_id, task.company) && (
+                  <div 
+                    onClick={handleNavigateToCompany}
+                    onKeyDown={(e) => handleRelatedRecordKeyDown(e, navigate, 'company', task.company_id, task.company, onClose)}
+                    className="flex items-center justify-between p-3 bg-gray-800/50 rounded-lg hover:bg-gray-700/50 cursor-pointer transition-colors group focus:outline-none focus:ring-2 focus:ring-blue-500/50"
+                    tabIndex={0}
+                    role="button"
+                    aria-label={`Navigate to company ${typeof task.company === 'object' ? task.company?.name : task.company}`}
+                  >
+                    <div className="flex items-center gap-3">
+                      <div className="w-8 h-8 bg-gradient-to-br from-blue-500 to-indigo-500 rounded-lg flex items-center justify-center">
+                        <Building2 className="w-4 h-4 text-white" />
+                      </div>
+                      <div>
+                        <div className="text-gray-900 dark:text-white font-medium flex items-center gap-2">
+                          {typeof task.company === 'object' ? task.company?.name : task.company}
+                          <ExternalLink className="w-3 h-3 text-gray-400 opacity-0 group-hover:opacity-100 transition-opacity" />
                         </div>
-                        <div>
-                          <div className="text-white font-medium flex items-center gap-2">
-                            {typeof task.company === 'object' ? task.company?.name : task.company}
-                            <ExternalLink className="w-3 h-3 text-gray-400 opacity-0 group-hover:opacity-100 transition" />
-                          </div>
-                          <div className="text-xs text-gray-400">Company</div>
-                        </div>
-                      </div>
-                      <ArrowRight className="w-4 h-4 text-gray-400 group-hover:text-white transition" />
+                        <div className="text-sm text-gray-600 dark:text-gray-400">Company</div>
+                      </div>
                     </div>
-                  )}
-
-                  {task.company && !isRelatedRecordNavigable(task.company_id, task.company) && (
-                    <div className="flex items-center gap-3 p-3 bg-gray-800/40 rounded-lg">
-                      <div className="w-9 h-9 bg-gradient-to-br from-blue-500 to-indigo-500 rounded-lg flex items-center justify-center">
+                    <ArrowRight className="w-4 h-4 text-gray-400 group-hover:text-white transition-colors" />
+                  </div>
+                )}
+                
+                {/* Company - Non-clickable fallback */}
+                {task.company && !isRelatedRecordNavigable(task.company_id, task.company) && (
+                  <div className="flex items-center justify-between p-3 bg-gray-800/50 rounded-lg">
+                    <div className="flex items-center gap-3">
+                      <div className="w-8 h-8 bg-gradient-to-br from-blue-500 to-indigo-500 rounded-lg flex items-center justify-center">
                         <Building2 className="w-4 h-4 text-white" />
                       </div>
                       <div>
-                        <div className="text-white font-medium">
-                          {typeof task.company === 'object' ? task.company?.name : task.company}
-                        </div>
-                        <div className="text-xs text-gray-400">Company</div>
-                      </div>
-                    </div>
-                  )}
-
-                  {task.contact_name && isRelatedRecordNavigable(task.contact_id, task.contact_name) && (
-                    <div
-                      onClick={handleNavigateToContact}
-                      onKeyDown={(e) => handleRelatedRecordKeyDown(e, navigate, 'contact', task.contact_id, task.contact_name, onClose)}
-                      className="flex items-center justify-between p-3 bg-gray-800/40 rounded-lg hover:bg-gray-700/40 cursor-pointer transition-colors group"
-                      tabIndex={0}
-                      role="button"
-                      aria-label={`Navigate to contact ${task.contact_name}`}
-                    >
-                      <div className="flex items-center gap-3">
-                        <div className="w-9 h-9 bg-gradient-to-br from-orange-500 to-red-500 rounded-lg flex items-center justify-center">
-                          <User className="w-4 h-4 text-white" />
-                        </div>
-                        <div>
-                          <div className="text-white font-medium flex items-center gap-2">
-                            {task.contact_name}
-                            <ExternalLink className="w-3 h-3 text-gray-400 opacity-0 group-hover:opacity-100 transition" />
-                          </div>
-                          <div className="text-xs text-gray-400">
-                            Contact
-                            {task.contact_email && <span className="ml-2 text-[11px] text-gray-500">• {task.contact_email}</span>}
-                          </div>
-                        </div>
-                      </div>
-                      <ArrowRight className="w-4 h-4 text-gray-400 group-hover:text-white transition" />
-                    </div>
-                  )}
-
-                  {task.contact_name && !isRelatedRecordNavigable(task.contact_id, task.contact_name) && (
-                    <div className="flex items-center gap-3 p-3 bg-gray-800/40 rounded-lg">
-                      <div className="w-9 h-9 bg-gradient-to-br from-orange-500 to-red-500 rounded-lg flex items-center justify-center">
-                        <User className="w-4 h-4 text-white" />
-                      </div>
-                      <div>
-                        <div className="text-white font-medium">{task.contact_name}</div>
-                        <div className="text-xs text-gray-400">
-                          Contact
-                          {task.contact_email && <span className="ml-2 text-[11px] text-gray-500">• {task.contact_email}</span>}
-                        </div>
-                      </div>
-                    </div>
-                  )}
-
-                  {task.deal_id && (
-                    <div
-                      onClick={handleNavigateToDeal}
-                      onKeyDown={(e) => handleRelatedRecordKeyDown(e, navigate, 'deal', task.deal_id, undefined, onClose)}
-                      className="flex items-center justify-between p-3 bg-gray-800/40 rounded-lg hover:bg-gray-700/40 cursor-pointer transition-colors group"
-                      tabIndex={0}
-                      role="button"
-                      aria-label="Navigate to related deal"
-                    >
-                      <div className="flex items-center gap-3">
-                        <div className="w-9 h-9 bg-gradient-to-br from-emerald-500 to-green-500 rounded-lg flex items-center justify-center">
-                          <Zap className="w-4 h-4 text-white" />
-                        </div>
-                        <div>
-                          <div className="text-white font-medium flex items-center gap-2">
-                            Related deal
-                            <ExternalLink className="w-3 h-3 text-gray-400 opacity-0 group-hover:opacity-100 transition" />
-                          </div>
-                          <div className="text-xs text-gray-400">Open deal details</div>
-                        </div>
-                      </div>
-                      <ArrowRight className="w-4 h-4 text-gray-400 group-hover:text-white transition" />
-                    </div>
-                  )}
-                </div>
-              </div>
-            )}
-
-            <div className="glassmorphism-light p-5 rounded-xl border border-gray-600/40">
-              <h3 className="text-base font-semibold text-white mb-3 flex items-center gap-2">
-                <Calendar className="w-5 h-5 text-gray-300" />
-                Task details
-              </h3>
-              <div className="grid grid-cols-1 md:grid-cols-2 gap-4 text-sm text-gray-300">
-                <div>
-                  <span className="text-gray-400">Created</span>
-                  <div className="mt-1 text-white">
-                    {format(new Date(task.created_at), 'MMM dd, yyyy • h:mm a')}
-                  </div>
-                </div>
-                <div>
-                  <span className="text-gray-400">Last updated</span>
-                  <div className="mt-1 text-white">
-                    {format(new Date(task.updated_at), 'MMM dd, yyyy • h:mm a')}
-                  </div>
-                </div>
-                {task.completed && completedDate && (
-                  <div>
-                    <span className="text-gray-400">Completed</span>
-                    <div className="mt-1 text-emerald-200">
-                      {format(completedDate, 'MMM dd, yyyy • h:mm a')}
+                        <div className="text-white font-medium">{typeof task.company === 'object' ? task.company?.name : task.company}</div>
+                        <div className="text-sm text-gray-400">Company</div>
+                      </div>
                     </div>
                   </div>
                 )}
-                <div>
-                  <span className="text-gray-400">Current status</span>
-                  <div className="mt-1 text-white capitalize">
-                    {task.status.replace('_', ' ')}
+
+                {/* Contact */}
+                {task.contact_name && isRelatedRecordNavigable(task.contact_id, task.contact_name) && (
+                  <div 
+                    onClick={handleNavigateToContact}
+                    onKeyDown={(e) => handleRelatedRecordKeyDown(e, navigate, 'contact', task.contact_id, task.contact_name, onClose)}
+                    className="flex items-center justify-between p-3 bg-gray-800/50 rounded-lg hover:bg-gray-700/50 cursor-pointer transition-colors group focus:outline-none focus:ring-2 focus:ring-blue-500/50"
+                    tabIndex={0}
+                    role="button"
+                    aria-label={`Navigate to contact ${task.contact_name}`}
+                  >
+                    <div className="flex items-center gap-3">
+                      <div className="w-8 h-8 bg-gradient-to-br from-orange-500 to-red-500 rounded-lg flex items-center justify-center">
+                        <User className="w-4 h-4 text-white" />
+                      </div>
+                      <div>
+                        <div className="text-white font-medium flex items-center gap-2">
+                          {task.contact_name}
+                          <ExternalLink className="w-3 h-3 text-gray-400 opacity-0 group-hover:opacity-100 transition-opacity" />
+                        </div>
+                        <div className="text-sm text-gray-400">
+                          Contact
+                          {task.contact_email && (
+                            <span className="ml-2 text-xs text-gray-500">• {task.contact_email}</span>
+                          )}
+                        </div>
+                      </div>
+                    </div>
+                    <ArrowRight className="w-4 h-4 text-gray-400 group-hover:text-white transition-colors" />
                   </div>
-                </div>
+                )}
+                
+                {/* Contact - Non-clickable fallback */}
+                {task.contact_name && !isRelatedRecordNavigable(task.contact_id, task.contact_name) && (
+                  <div className="flex items-center justify-between p-3 bg-gray-800/50 rounded-lg">
+                    <div className="flex items-center gap-3">
+                      <div className="w-8 h-8 bg-gradient-to-br from-orange-500 to-red-500 rounded-lg flex items-center justify-center">
+                        <User className="w-4 h-4 text-white" />
+                      </div>
+                      <div>
+                        <div className="text-white font-medium">{task.contact_name}</div>
+                        <div className="text-sm text-gray-400">
+                          Contact
+                          {task.contact_email && (
+                            <span className="ml-2 text-xs text-gray-500">• {task.contact_email}</span>
+                          )}
+                        </div>
+                      </div>
+                    </div>
+                  </div>
+                )}
+
+                {/* Deal */}
+                {task.deal_id && (
+                  <div 
+                    onClick={handleNavigateToDeal}
+                    onKeyDown={(e) => handleRelatedRecordKeyDown(e, navigate, 'deal', task.deal_id, undefined, onClose)}
+                    className="flex items-center justify-between p-3 bg-gray-800/50 rounded-lg hover:bg-gray-700/50 cursor-pointer transition-colors group focus:outline-none focus:ring-2 focus:ring-blue-500/50"
+                    tabIndex={0}
+                    role="button"
+                    aria-label="Navigate to related deal"
+                  >
+                    <div className="flex items-center gap-3">
+                      <div className="w-8 h-8 bg-gradient-to-br from-green-500 to-emerald-500 rounded-lg flex items-center justify-center">
+                        <Zap className="w-4 h-4 text-white" />
+                      </div>
+                      <div>
+                        <div className="text-white font-medium flex items-center gap-2">
+                          Related Deal
+                          <ExternalLink className="w-3 h-3 text-gray-400 opacity-0 group-hover:opacity-100 transition-opacity" />
+                        </div>
+                        <div className="text-sm text-gray-400">View deal details</div>
+                      </div>
+                    </div>
+                    <ArrowRight className="w-4 h-4 text-gray-400 group-hover:text-white transition-colors" />
+                  </div>
+                )}
               </div>
             </div>
-        </div>
-
-        <div className="space-y-5">
-          <div className="glassmorphism-light p-5 rounded-xl border border-gray-600/40">
-            <h3 className="text-base font-semibold text-white flex items-center gap-2">
-              <Target className="w-5 h-5 text-blue-300" />
-              Quick status update
+          )}
+
+          {/* Subtasks Section - Placeholder */}
+          <div className="glassmorphism-light p-4 rounded-xl border border-gray-600/30">
+            <h3 className="text-base font-semibold text-white mb-3 flex items-center gap-2">
+              <Activity className="w-5 h-5 text-indigo-400" />
+              Subtasks
+              <Badge variant="outline" className="ml-2 text-xs bg-indigo-500/20 text-indigo-400 border-indigo-500/30">
+                Coming Soon
+              </Badge>
             </h3>
-            <p className="text-xs text-gray-400 mt-2 mb-4">
-              Choose the state that best reflects this task. Need deeper changes? Use the full editor below.
-            </p>
-            <div className="grid gap-2">
-              {statusOptions.map((option) => {
-                const isActive = task.status === option.value;
-                const disabled = statusUpdating !== null && statusUpdating !== option.value;
-                const Icon = option.icon;
-                return (
-                  <Button
-                    key={option.value}
-                    variant="outline"
-                    disabled={disabled}
-                    onClick={() => handleStatusChange(option.value)}
-                    className={`justify-start h-auto py-3 px-3 border-gray-700/40 bg-gray-900/40 text-left transition-all duration-150 hover:border-gray-500/60 hover:bg-gray-800/50 ${
-                      isActive ? 'ring-1 ring-blue-400/40 bg-blue-500/10' : ''
-                    } ${disabled ? 'opacity-60 cursor-wait' : ''}`}
-                  >
-                    <div className="flex items-center gap-3 w-full">
-                      <div className={`p-2 rounded-lg ${isActive ? 'bg-blue-500/20 text-blue-200' : 'bg-gray-800/50 text-gray-300'}`}>
-                        <Icon className="w-4 h-4" />
-                      </div>
-                      <div className="flex-1">
-                        <div className="text-sm font-medium text-white">{option.label}</div>
-                        <div className="text-xs text-gray-400">{option.description}</div>
-                      </div>
-                      {statusUpdating === option.value ? (
-                        <Loader2 className="w-4 h-4 animate-spin text-gray-300" />
-                      ) : isActive ? (
-                        <Badge variant="outline" className="text-[10px] px-2 py-0 bg-blue-500/20 text-blue-100 border-blue-400/30">
-                          Selected
-                        </Badge>
-                      ) : null}
-                    </div>
-                  </Button>
-                );
-              })}
+            <div className="text-gray-400 text-sm flex items-center gap-2">
+              <div className="w-2 h-2 bg-indigo-400 rounded-full animate-pulse"></div>
+              Subtask functionality will be available in a future update
             </div>
           </div>
 
-          <div className="glassmorphism-light p-5 rounded-xl border border-gray-600/40">
-            <h3 className="text-base font-semibold text-white mb-3 flex items-center gap-2">
-              <Users className="w-5 h-5 text-purple-300" />
-              Assignee
+          {/* Task Metadata */}
+          <div className="glassmorphism-light p-4 rounded-xl border border-gray-600/30">
+            <h3 className="text-base font-semibold text-white mb-4 flex items-center gap-2">
+              <Calendar className="w-5 h-5 text-gray-400" />
+              Task Information
             </h3>
-            <div className="flex items-center gap-3">
-              <Avatar className="w-12 h-12 ring-2 ring-purple-500/20">
-                {assigneeInfo.avatar && <AvatarImage src={assigneeInfo.avatar} alt={assigneeInfo.name} />}
-                <AvatarFallback className="bg-gradient-to-br from-purple-500 to-blue-500 text-white font-semibold">
-                  {assigneeInfo.initials}
-                </AvatarFallback>
-              </Avatar>
+            <div className="grid grid-cols-1 md:grid-cols-2 gap-4 text-sm">
               <div>
-                <div className="text-white font-medium">{assigneeInfo.name}</div>
-                <div className="text-xs text-gray-400">Task owner</div>
+                <span className="text-gray-400">Created:</span>
+                <span className="text-white ml-2">
+                  {format(new Date(task.created_at), 'MMM dd, yyyy \'at\' h:mm a')}
+                </span>
+              </div>
+              <div>
+                <span className="text-gray-400">Last Updated:</span>
+                <span className="text-white ml-2">
+                  {format(new Date(task.updated_at), 'MMM dd, yyyy \'at\' h:mm a')}
+                </span>
+              </div>
+              {task.completed && completedDate && (
+                <div>
+                  <span className="text-gray-400">Completed:</span>
+                  <span className="text-green-400 ml-2">
+                    {format(completedDate, 'MMM dd, yyyy \'at\' h:mm a')}
+                  </span>
+                </div>
+              )}
+              <div>
+                <span className="text-gray-400">Status:</span>
+                <span className="text-white ml-2 capitalize">{task.status}</span>
               </div>
             </div>
           </div>
-<<<<<<< HEAD
-=======
 
           {/* Action Buttons */}
           <div className="
@@ -761,39 +554,9 @@
               )}
             </Button>
           </div>
->>>>>>> d96ce298
         </div>
-      </div>
-
-      <div className="flex flex-col gap-3 sm:flex-row sm:justify-end pt-6 mt-6 border-t border-gray-700/40">
-        <Button
-          onClick={() => onEdit(task)}
-          className="sm:flex-1 bg-blue-600 hover:bg-blue-500 text-white h-11 rounded-xl shadow-lg shadow-blue-500/20 hover:shadow-blue-500/40"
-        >
-          <Edit3 className="w-4 h-4 mr-2" />
-          Open full editor
-        </Button>
-        <Button
-          onClick={handleDelete}
-          disabled={isDeleting}
-          variant="outline"
-          className="sm:flex-none sm:w-[150px] border-red-500/40 text-red-300 hover:bg-red-500/10 hover:text-red-200 h-11 rounded-xl disabled:opacity-60"
-        >
-          {isDeleting ? (
-            <>
-              <Loader2 className="w-4 h-4 animate-spin mr-2" />
-              Deleting...
-            </>
-          ) : (
-            <>
-              <Trash2 className="w-4 h-4 mr-2" />
-              Delete
-            </>
-          )}
-        </Button>
-      </div>
-    </DialogContent>
-  </Dialog>
+      </DialogContent>
+    </Dialog>
   );
 };
 
