import React, { useMemo, useState } from 'react';
import { useSortable } from '@dnd-kit/sortable';
import { CSS } from '@dnd-kit/utilities';
import {
  Building2,
  User,
  Calendar,
  Clock,
  AlertCircle,
  ExternalLink,
  Users,
  PieChart,
  DollarSign
} from 'lucide-react';
import { motion } from 'framer-motion';
import { useDealSplits } from '@/lib/hooks/useDealSplits';
import { Badge } from './Badge';
import { format } from 'date-fns';
<<<<<<< HEAD
import { NextActionBadge, NextActionPanel } from '@/components/next-actions';
import { useNextActions } from '@/lib/hooks/useNextActions';
=======
import { useDealHealthScore } from '@/lib/hooks/useDealHealth';
import { DealHealthBadge } from '@/components/DealHealthBadge';
>>>>>>> aaa28bab

interface DealCardProps {
  deal: any;
  index?: number;
  onClick: (deal: any) => void;
  onConvertToSubscription?: (deal: any) => void;
  isDragOverlay?: boolean;
}

export function DealCard({ deal, onClick, onConvertToSubscription, isDragOverlay = false }: DealCardProps) {
  // Assurer que l'ID est une chaîne de caractères
  const dealId = String(deal.id);

<<<<<<< HEAD
  // Next-action suggestions state and hook
  const [showNextActionsPanel, setShowNextActionsPanel] = useState(false);
  const {
    pendingCount: nextActionsPendingCount,
    highUrgencyCount
  } = useNextActions({
    dealId: deal.id,
    status: 'pending',
  });
=======
  // Get deal health score
  const { healthScore } = useDealHealthScore(dealId);
>>>>>>> aaa28bab

  // Get deal splits information
  const { splits, calculateSplitTotals } = useDealSplits({ dealId: deal.id });
  
  // Calculate split information
  const splitInfo = useMemo(() => {
    const totals = calculateSplitTotals(deal.id);
    const hasSplits = totals.splitCount > 0;
    const userSplit = splits.find(split => split.user_id === deal.owner_id);
    
    return {
      hasSplits,
      totalSplits: totals.splitCount,
      remainingPercentage: totals.remainingPercentage,
      userSplitPercentage: userSplit?.percentage || (hasSplits ? totals.remainingPercentage : 100),
      userSplitAmount: userSplit?.amount || (deal.value * (hasSplits ? totals.remainingPercentage : 100) / 100)
    };
  }, [splits, calculateSplitTotals, deal.id, deal.value, deal.owner_id]);

  // Set up sortable drag behavior
  const {
    attributes,
    listeners,
    setNodeRef,
    transform,
    transition,
    isDragging,
  } = useSortable({
    id: dealId,
    data: {
      ...deal,
      id: dealId // Assurer que l'ID dans les données est aussi une chaîne
    },
    disabled: isDragOverlay
  });

  // Apply transform styles for dragging with animations
  const style = {
    transform: CSS.Transform.toString(transform),
    transition,
    opacity: isDragging ? '0.3' : '1',
    ...(isDragOverlay ? { zIndex: 9999 } : {}),
  };

  // Get company information (normalized vs legacy)
  const companyInfo = useMemo(() => {
    // Primary: Use normalized company relationship
    if (deal.companies) {
      return {
        name: deal.companies.name,
        domain: deal.companies.domain,
        size: deal.companies.size,
        isNormalized: true
      };
    }
    
    // Fallback: Use legacy company field
    return {
      name: deal.company || 'Unknown Company',
      domain: null,
      size: null,
      isNormalized: false
    };
  }, [deal.companies, deal.company]);

  // Get primary contact information (normalized vs legacy)
  const contactInfo = useMemo(() => {
    // Debug logging
    console.log('DealCard contact info for deal:', deal.id, {
      hasContacts: !!deal.contacts,
      contacts: deal.contacts,
      contact_name: deal.contact_name,
      contact_email: deal.contact_email
    });
    
    // Primary: Use normalized contact relationship
    if (deal.contacts) {
      const name = deal.contacts.full_name || `${deal.contacts.first_name || ''} ${deal.contacts.last_name || ''}`.trim();
      console.log('Using normalized contact name:', name);
      return {
        name: name || 'Unnamed Contact',
        email: deal.contacts.email,
        phone: deal.contacts.phone,
        title: deal.contacts.title,
        isNormalized: true
      };
    }
    
    // Fallback: Use legacy contact fields
    const legacyName = deal.contact_name || 'No contact';
    console.log('Using legacy contact name:', legacyName);
    return {
      name: legacyName,
      email: deal.contact_email,
      phone: deal.contact_phone,
      title: null,
      isNormalized: false
    };
  }, [deal.contacts, deal.contact_name, deal.contact_email, deal.contact_phone]);

  // Check if deal has additional contacts
  const hasMultipleContacts = useMemo(() => {
    return deal.deal_contacts && Array.isArray(deal.deal_contacts) && deal.deal_contacts.length > 1;
  }, [deal.deal_contacts]);

  // Determine time indicator status
  const timeIndicator = useMemo(() => {
    if (!deal.daysInStage) return { status: 'normal', text: 'New', icon: null };

    if (deal.daysInStage > 14) {
      return {
        status: 'danger',
        text: `${deal.daysInStage}d`,
        icon: AlertCircle
      };
    } else if (deal.daysInStage > 7) {
      return {
        status: 'warning',
        text: `${deal.daysInStage}d`,
        icon: Clock
      };
    } else {
      return {
        status: 'normal',
        text: `${deal.daysInStage}d`,
        icon: Clock
      };
    }
  }, [deal.daysInStage]);

  // Format deal value
  const formattedValue = useMemo(() => {
    return new Intl.NumberFormat('en-GB', {
      style: 'currency',
      currency: 'GBP',
      maximumFractionDigits: 0
    }).format(deal.value);
  }, [deal.value]);

  // Calculate probability
  const probability = deal.probability || deal.deal_stages?.default_probability || 0;

  // Determine stage color for indicators
  const stageColor = deal.deal_stages?.color || '#3b82f6';

  // Get stage name from the deal data
  const stageName = useMemo(() => {
    // Primary: Get stage name from deal_stages object if available
    if (deal.deal_stages?.name) {
      return deal.deal_stages.name;
    }

    // Secondary: If deal_stages is missing but we have a stage_id that doesn't match deal_stages.id,
    // we should try to find the stage info from the pipeline context
    if (deal.stage_id && (!deal.deal_stages || deal.stage_id !== deal.deal_stages.id)) {
      // This would require access to the stages from the pipeline context
      // For now we'll fall back to known stages
    }

    // Tertiary: Check if stage_id matches a known stage name
    const knownStages: Record<string, string> = {
      'lead': 'Lead',
      'sql': 'SQL',
      'discovery': 'Discovery',
      'proposal': 'Proposal',
      'negotiation': 'Negotiation',
      'closed': 'Closed/Won'
    };

    if (deal.stage_id && knownStages[deal.stage_id.toLowerCase()]) {
      return knownStages[deal.stage_id.toLowerCase()];
    }

    // Fallback to showing the stage_id if nothing else is available
    return deal.stage_id || 'Unknown Stage';
  }, [deal.deal_stages, deal.id, deal.stage_id]);

  // Custom badge styles based on stage color
  const stageBadgeStyle = useMemo(() => {
    if (deal.deal_stages?.color) {
      return {
        backgroundColor: `${deal.deal_stages.color}20`,
        color: deal.deal_stages.color,
        // Remplacer les propriétés en conflit
        borderWidth: '1px',
        borderStyle: 'solid',
        borderColor: `${deal.deal_stages.color}40`
        // Supprimer la ligne border: '1px solid' qui créait le conflit
      };
    }
    return {};
  }, [deal.deal_stages?.color]);

  // Check if deal can be converted to subscription (is in Won/Closed/Signed stage)
  const canConvertToSubscription = useMemo(() => {
    const wonStageNames = ['closed', 'won', 'closed/won', 'closed-won', 'signed'];
    const currentStageName = stageName?.toLowerCase() || '';
    const stageId = deal.stage_id?.toLowerCase() || '';
    
    return wonStageNames.some(wonStage => 
      currentStageName.includes(wonStage) || stageId.includes(wonStage)
    ) && onConvertToSubscription;
  }, [stageName, deal.stage_id, onConvertToSubscription]);

  return (
    <div
      ref={setNodeRef}
      {...attributes}
      {...listeners}
      data-testid={`deal-card-${deal.id}`}
      onClick={(e) => {
        // Don't trigger click during dragging or if it's a button/link click
        if (isDragging || (e.target as HTMLElement).closest('button, a')) return;
        onClick(deal);
      }}
      className={`
        bg-white dark:bg-gray-900/80 backdrop-blur-sm rounded-xl p-4 hover:bg-gray-50 dark:hover:bg-gray-800/50
        transition-all border border-gray-200 dark:border-gray-700/50
        hover:border-gray-300 dark:hover:border-gray-600 shadow-sm dark:shadow-none hover:shadow-md group cursor-pointer
        ${isDragging || isDragOverlay ? 'shadow-lg cursor-grabbing z-[9999]' : 'cursor-grab'}
        relative overflow-hidden
      `}
      style={style}
    >
      {/* Shine effect removed for cleaner theme consistency */}

      <div className="relative z-[2]">
        {/* Header with deal name and value */}
        <div className="flex items-start justify-between mb-3">
          <div className="flex-1 min-w-0">
            {/* Deal name as primary title */}
            <h3 className="font-semibold text-gray-900 dark:text-white text-base truncate mb-2"
                title={deal.name || 'Untitled Deal'}
            >
              {deal.name || 'Untitled Deal'}
            </h3>

            {/* Company info */}
            <div className="flex items-center gap-2 mb-1">
              <Building2 className="w-3.5 h-3.5 text-blue-600 dark:text-blue-400 flex-shrink-0" />
              <span className="text-sm text-gray-900 dark:text-gray-100 truncate"
                    title={companyInfo.name}
              >
                {companyInfo.name}
              </span>
            </div>

            {/* Contact info */}
            <div className="flex items-center gap-2 text-sm text-gray-700 dark:text-gray-300">
              <User className="w-3.5 h-3.5 flex-shrink-0" />
              <span className="truncate" title={contactInfo.name}>
                {contactInfo.name}
              </span>
              {hasMultipleContacts && (
                <span className="text-xs bg-blue-50 dark:bg-blue-500/10 text-blue-700 dark:text-blue-400 border border-blue-200 dark:border-blue-500/20 px-1.5 py-0.5 rounded-full text-[10px] font-semibold">
                  +{deal.deal_contacts.length - 1}
                </span>
              )}
            </div>
          </div>

          <div className="ml-3 flex-shrink-0 text-right flex flex-col items-end gap-2">
            {/* Compact Health Score */}
            {healthScore && (
              <button
                onClick={(e) => {
                  e.stopPropagation();
                  window.location.href = `/crm/health`;
                }}
                className="flex items-center gap-1.5 px-2 py-1 rounded-md hover:bg-gray-100 dark:hover:bg-gray-800 transition-colors group/health"
                title={`Health Score: ${healthScore.overall_health_score} (${healthScore.health_status})`}
              >
                <div className={`w-2 h-2 rounded-full ${
                  healthScore.health_status === 'healthy' ? 'bg-green-500' :
                  healthScore.health_status === 'warning' ? 'bg-yellow-500' :
                  healthScore.health_status === 'critical' ? 'bg-red-500' :
                  'bg-gray-500'
                }`} />
                <span className="text-xs font-semibold text-gray-700 dark:text-gray-300 group-hover/health:text-gray-900 dark:group-hover/health:text-white">
                  {healthScore.overall_health_score}
                </span>
              </button>
            )}

            <div>
              {splitInfo.hasSplits ? (
                <div className="space-y-1">
                  <div className="flex items-center gap-1.5">
                    <PieChart className="w-3.5 h-3.5 text-blue-600 dark:text-blue-400" />
                    <span className="text-emerald-600 dark:text-emerald-400 font-semibold text-base">
                      {new Intl.NumberFormat('en-GB', {
                        style: 'currency',
                        currency: 'GBP',
                        maximumFractionDigits: 0
                      }).format(splitInfo.userSplitAmount)}
                    </span>
                  </div>
                  <div className="text-xs text-gray-600 dark:text-gray-400">
                    {splitInfo.userSplitPercentage}% of {formattedValue}
                  </div>
                  <div className="text-xs text-blue-600 dark:text-blue-400">
                    Split with {splitInfo.totalSplits} other{splitInfo.totalSplits === 1 ? '' : 's'}
                  </div>
                </div>
              ) : (
                <div className="text-emerald-600 dark:text-emerald-400 font-semibold text-lg">
                  {formattedValue}
                </div>
              )}

              {/* Next-Action Badge */}
              {nextActionsPendingCount > 0 && (
                <div className="mt-2" onClick={(e) => e.stopPropagation()}>
                  <NextActionBadge
                    count={nextActionsPendingCount}
                    urgency={highUrgencyCount > 0 ? 'high' : 'medium'}
                    onClick={() => setShowNextActionsPanel(true)}
                    compact
                  />
                </div>
              )}
            </div>

            {/* Drag Handle Indicator */}
            <div
              className="mt-1 p-1 rounded hover:bg-gray-200 dark:hover:bg-gray-700/50 opacity-60 hover:opacity-100 transition-opacity"
              title="Drag to move"
            >
              <div className="w-1.5 h-1.5 bg-gray-500 dark:bg-gray-400 rounded-full mb-1"></div>
              <div className="w-1.5 h-1.5 bg-gray-500 dark:bg-gray-400 rounded-full mb-1"></div>
              <div className="w-1.5 h-1.5 bg-gray-500 dark:bg-gray-400 rounded-full"></div>
            </div>
          </div>
        </div>

        {/* Badges row */}
        <div className="flex flex-wrap gap-1.5 mb-3">
          {/* Due date badge if exists */}
          {deal.expected_close_date && (
            <span className={`
              inline-flex items-center px-2 py-0.5 rounded-full text-xs font-semibold
              ${isPastDue(deal.expected_close_date)
                ? 'bg-red-50 dark:bg-red-500/10 text-red-700 dark:text-red-400 border border-red-200 dark:border-red-500/20'
                : 'bg-blue-50 dark:bg-blue-500/10 text-blue-700 dark:text-blue-400 border border-blue-200 dark:border-blue-500/20'
              }
            `}>
              <Calendar className="w-3 h-3 mr-1" />
              {format(new Date(deal.expected_close_date), 'MMM d')}
            </span>
          )}

          {/* Company size badge (if normalized) */}
          {companyInfo.isNormalized && companyInfo.size && (
            <span className="inline-flex items-center px-2 py-0.5 rounded-full text-xs font-semibold
              bg-gray-50 dark:bg-gray-500/10 text-gray-700 dark:text-gray-400 border border-gray-200 dark:border-gray-500/20">
              {companyInfo.size}
            </span>
          )}

          {/* CRM status indicator */}
          {companyInfo.isNormalized && contactInfo.isNormalized && (
            <span className="inline-flex items-center px-2 py-0.5 rounded-full text-xs font-semibold
              bg-emerald-50 dark:bg-emerald-500/10 text-emerald-700 dark:text-emerald-400 border border-emerald-200 dark:border-emerald-500/20">
              CRM
            </span>
          )}
        </div>

        {/* Bottom row - time indicator and probability */}
        <div className="flex items-center justify-between">
          {/* Time in stage indicator */}
          <div className={`
            flex items-center gap-1.5 text-xs
            ${timeIndicator.status === 'danger' ? 'text-red-600 dark:text-red-400' :
              timeIndicator.status === 'warning' ? 'text-yellow-600 dark:text-yellow-400' : 'text-gray-600 dark:text-gray-400'}
          `}>
            {timeIndicator.icon && <timeIndicator.icon className="w-3.5 h-3.5" />}
            <span>{timeIndicator.text}</span>
          </div>

          {/* Probability indicator */}
          <div className="flex items-center gap-2">
            <div className="w-12 h-1.5 bg-gray-300 dark:bg-gray-700 rounded-full overflow-hidden">
              <div
                className="h-full rounded-full"
                style={{
                  width: `${probability}%`,
                  backgroundColor: stageColor
                }}
              />
            </div>
            <span className="text-xs font-medium text-gray-700 dark:text-gray-300">
              {probability}%
            </span>
          </div>
        </div>

        {/* Convert to Subscription Button */}
        {canConvertToSubscription && (
          <div className="mt-3 pt-3 border-t border-gray-200 dark:border-gray-700/50">
            <button
              onClick={(e) => {
                e.stopPropagation();
                onConvertToSubscription?.(deal);
              }}
              className="w-full flex items-center justify-center gap-2 px-3 py-2 bg-emerald-50 dark:bg-emerald-500/10
                         hover:bg-emerald-100 dark:hover:bg-emerald-500/20 border border-emerald-200 dark:border-emerald-500/20
                         hover:border-emerald-300 dark:hover:border-emerald-500/30
                         rounded-lg transition-all text-emerald-700 dark:text-emerald-400 hover:text-emerald-800 dark:hover:text-emerald-300 text-sm font-semibold"
            >
              <DollarSign className="w-4 h-4" />
              Convert to Subscription
            </button>
          </div>
        )}
      </div>

      {/* Next-Action Suggestions Panel */}
      <NextActionPanel
        dealId={deal.id}
        isOpen={showNextActionsPanel}
        onClose={() => setShowNextActionsPanel(false)}
      />
    </div>
  );
}

// Helper functions
function getColorFromHex(hex: string | undefined): "blue" | "emerald" | "violet" | "orange" | "yellow" | "red" | "gray" {
  if (!hex) return 'gray';

  // This is a simple mapping - you'd want to extend this
  // based on your color scheme
  if (hex.includes('#10b981') || hex.includes('emerald')) return 'emerald';
  if (hex.includes('#3b82f6') || hex.includes('blue')) return 'blue';
  if (hex.includes('#8b5cf6') || hex.includes('violet')) return 'violet';
  if (hex.includes('#f97316') || hex.includes('orange')) return 'orange';
  if (hex.includes('#eab308') || hex.includes('yellow')) return 'yellow';
  if (hex.includes('#ef4444') || hex.includes('red')) return 'red';

  return 'gray';
}

function isPastDue(dateString: string): boolean {
  const date = new Date(dateString);
  return date < new Date();
}<|MERGE_RESOLUTION|>--- conflicted
+++ resolved
@@ -16,13 +16,10 @@
 import { useDealSplits } from '@/lib/hooks/useDealSplits';
 import { Badge } from './Badge';
 import { format } from 'date-fns';
-<<<<<<< HEAD
 import { NextActionBadge, NextActionPanel } from '@/components/next-actions';
 import { useNextActions } from '@/lib/hooks/useNextActions';
-=======
 import { useDealHealthScore } from '@/lib/hooks/useDealHealth';
 import { DealHealthBadge } from '@/components/DealHealthBadge';
->>>>>>> aaa28bab
 
 interface DealCardProps {
   deal: any;
@@ -36,7 +33,6 @@
   // Assurer que l'ID est une chaîne de caractères
   const dealId = String(deal.id);
 
-<<<<<<< HEAD
   // Next-action suggestions state and hook
   const [showNextActionsPanel, setShowNextActionsPanel] = useState(false);
   const {
@@ -46,10 +42,9 @@
     dealId: deal.id,
     status: 'pending',
   });
-=======
+
   // Get deal health score
   const { healthScore } = useDealHealthScore(dealId);
->>>>>>> aaa28bab
 
   // Get deal splits information
   const { splits, calculateSplitTotals } = useDealSplits({ dealId: deal.id });
